/*
 * Copyright (c) 2015 RWTH Aachen. All rights reserved.
 *
 * http://www.se-rwth.de/
 */
package org.nest.nestml._cocos;

import com.google.common.collect.Maps;
import de.monticore.ast.ASTNode;
import de.se_rwth.commons.SourcePosition;
import org.nest.nestml._ast.ASTBody;
import org.nest.nestml._ast.ASTNeuron;
import org.nest.spl._ast.ASTDeclaration;
import org.nest.utils.AstUtils;

import java.util.Map;

import static de.se_rwth.commons.logging.Log.error;

/**
 * This context condition checks, whether the state/parameter/internal-variables
 * of a component/neuron is not defined multiple times.
 *
 * E.g. in the following case x defined twice and results in an error
 * neuron NeuronInTest:
 *   state: x mV end
 *   parameters: x real end
 * end
 *
 * @author ippen, plotnikov
 */
<<<<<<< HEAD
public class MemberVariableDefinedMultipleTimes implements
    NESTMLASTNeuronCoCo,
    NESTMLASTComponentCoCo {

=======
public class MemberVariableDefinedMultipleTimes implements NESTMLASTNeuronCoCo {
  public static final String ERROR_CODE = "NESTML_MEMBER_VARIABLE_DEFINED_MULTIPLE_TIMES";
>>>>>>> ca8c7318

  @Override
  public void check(ASTNeuron neuron) {
    check(neuron.getBody());
  }

  private void check(ASTBody body) {
    Map<String, SourcePosition> varNames = Maps.newHashMap();
    body.getStateDeclarations().forEach(declaration -> addNames(varNames, declaration));
    body.getParameterDeclarations().forEach(declaration -> addNames(varNames, declaration));
    body.getInternalDeclarations().forEach(declaration -> addNames(varNames, declaration));
    body.getODEAliases().forEach(odeAlias -> addName(varNames, odeAlias.getName(), odeAlias.getAstNode().get()));
    body.getInputLines().forEach(inputLine -> addVariable(inputLine.getName(), varNames, inputLine) );

    // only for equations of order more then 1 a variable will be declared
    body.getEquations()
        .stream()
        .filter(astEquation -> astEquation.getLhs().getDifferentialOrder().size() > 1)
        .forEach(astEquation -> addVariable(AstUtils.getNameOfLHS(astEquation), varNames, astEquation));
    body.getShapes().forEach(astShape -> addVariable(AstUtils.getNameOfLHS(astShape), varNames, astShape));
  }

  private void addNames(
      final Map<String, SourcePosition> names,
      final ASTDeclaration decl) {
    for (final String var : decl.getVars()) {
      addVariable(var, names, decl);
    }

  }

  private void addName(
      final Map<String, SourcePosition> names,
      final String variableName,
      final ASTNode decl) {
    addVariable(variableName, names, decl);

  }

  private void addVariable(
      final String var,
      final Map<String, SourcePosition> names,
      final ASTNode astNode) {
    if (names.containsKey(var)) {
      NestmlErrorStrings errorStrings = NestmlErrorStrings.getInstance();
      final String msg = errorStrings.getErrorMsg(this,var,
              names.get(var).getLine(),
              names.get(var).getColumn());

     error(msg, astNode.get_SourcePositionStart());

    }
    else {
      names.put(var, astNode.get_SourcePositionStart());
    }

  }

}<|MERGE_RESOLUTION|>--- conflicted
+++ resolved
@@ -29,15 +29,8 @@
  *
  * @author ippen, plotnikov
  */
-<<<<<<< HEAD
-public class MemberVariableDefinedMultipleTimes implements
-    NESTMLASTNeuronCoCo,
-    NESTMLASTComponentCoCo {
-
-=======
 public class MemberVariableDefinedMultipleTimes implements NESTMLASTNeuronCoCo {
   public static final String ERROR_CODE = "NESTML_MEMBER_VARIABLE_DEFINED_MULTIPLE_TIMES";
->>>>>>> ca8c7318
 
   @Override
   public void check(ASTNeuron neuron) {
