/*
 * Copyright (c)  RWTH Aachen. All rights reserved.
 *
 * http://www.se-rwth.de/
 */
package org.nest.nestml._symboltable;

import com.google.common.collect.Lists;
import de.monticore.ast.ASTNode;
import de.monticore.symboltable.*;
import de.se_rwth.commons.logging.Finding;
import de.se_rwth.commons.logging.Log;
import org.nest.nestml._ast.*;
import org.nest.nestml._symboltable.predefined.PredefinedTypes;
import org.nest.nestml._symboltable.symbols.MethodSymbol;
import org.nest.nestml._symboltable.symbols.NeuronSymbol;
import org.nest.nestml._symboltable.symbols.TypeSymbol;
import org.nest.nestml._symboltable.symbols.VariableSymbol;
import org.nest.nestml._symboltable.unitrepresentation.UnitRepresentation;
import org.nest.nestml._visitor.NESTMLVisitor;
import org.nest.nestml._visitor.UnitsSIVisitor;
import org.nest.utils.AstUtils;

import java.util.Collection;
import java.util.List;
import java.util.Optional;
import java.util.stream.Collectors;

import static com.google.common.base.Preconditions.checkState;
import static de.se_rwth.commons.logging.Log.trace;
import static java.util.Objects.requireNonNull;
import static java.util.Optional.empty;
import static java.util.Optional.of;
import static org.nest.nestml._symboltable.symbols.NeuronSymbol.Type.NEURON;
import static org.nest.nestml._symboltable.symbols.VariableSymbol.BlockType.*;
import static org.nest.nestml._symboltable.symbols.VariableSymbol.VariableType.*;
import static org.nest.utils.AstUtils.computeTypeName;

/**
 * Creates NESTML symbols.
 *
 * @author plotnikov
 */
public class NESTMLSymbolTableCreator extends CommonSymbolTableCreator implements NESTMLVisitor {
  private static String LOGGER_NAME = "NESTML_SymbolTableCreator";
  private Optional<NeuronSymbol> currentTypeSymbol = empty();
  private Optional<ASTBlockWithVariables> varBlock = empty();

  public NESTMLSymbolTableCreator(
      final ResolvingConfiguration resolvingConfiguration,
      final MutableScope enclosingScope) {
    super(resolvingConfiguration, enclosingScope);
  }

  /**
   * Creates the symbol table starting from the <code>rootNode</code> and returns the first scope
   * that was created.
   *
   * @param rootNode the root node
   * @return the first scope that was created
   */
  Scope createFromAST(final ASTNESTMLNode rootNode) {
    requireNonNull(rootNode);
    //TODO Maybe find a better place for this
    UnitsSIVisitor.convertSiUnitsToSignature(rootNode);
    rootNode.accept(this);
    // TODO must return an optional
    return getFirstCreatedScope();
  }


  public void visit(final ASTNESTMLCompilationUnit compilationUnitAst) {

    final MutableScope artifactScope = new ArtifactScope(
        empty(),
        compilationUnitAst.getArtifactName(),
        Lists.newArrayList());
    putOnStack(artifactScope);

    final String msg = "Adds an artifact scope for the NESTML model file: " + compilationUnitAst.getArtifactName();
    trace(msg, LOGGER_NAME);
  }


  public void endVisit(final ASTNESTMLCompilationUnit compilationUnitAst) {
    removeCurrentScope();
    setEnclosingScopeOfNodes(compilationUnitAst);
    final String msg = "Finishes handling and sets scopes on all ASTs for the artifact: " +
        compilationUnitAst.getArtifactName();
    trace(msg, LOGGER_NAME);
  }

  public void visit(final ASTNeuron astNeuron) {
    final NeuronSymbol neuronSymbol = new NeuronSymbol(astNeuron.getName(), NEURON);
    currentTypeSymbol = Optional.of(neuronSymbol);
    addToScopeAndLinkWithNode(neuronSymbol, astNeuron);
    trace("Add symbol for the neuron:  " + astNeuron.getName(), LOGGER_NAME);
  }

  public void endVisit(final ASTNeuron astNeuron) {
    setEnclosingScopeOfNodes(astNeuron);

    if (astNeuron.findEquationsBlock().isPresent()) {
      addFunctionVariables(astNeuron.findEquationsBlock().get());
    }

    // new variable from the ODE block could be added. Check, whether they don't clutter with existing one
    final NestmlCoCosManager nestmlCoCosManager = new NestmlCoCosManager();

    final List<Finding> undefinedVariables = nestmlCoCosManager.checkThatVariableDefinedAtLeastOnce(astNeuron);

    if (undefinedVariables.isEmpty()) {
      final List<Finding> undefinedMethods = nestmlCoCosManager.checkThatMethodDefinedAtLeastOnce(astNeuron);

      if (undefinedMethods.isEmpty()) {
        final List<Finding> multipleDefinitions = nestmlCoCosManager.checkThatElementDefinedAtMostOnce(astNeuron);
        if (multipleDefinitions.isEmpty()) {
          if (astNeuron.findEquationsBlock().isPresent()) {

              connectOdesToInitialValues(astNeuron.findEquationsBlock().get());
              markConductanceBasedBuffers(astNeuron.findEquationsBlock().get(), astNeuron.getInputLines());
          }

        }
        else {
          final String msg = LOGGER_NAME + " : Cannot correctly build the symboltable, at least one variable is " +
                             "defined multiple. See error log.";
          Log.error(msg);
        }
      }
      else {
        final String msg = LOGGER_NAME + " : Cannot correctly build the symboltable, at least one method is " +
                           "undefined. See error log.";
        Log.error(msg);
      }

    }
    else {
      final String msg = LOGGER_NAME + " : Cannot correctly build the symboltable, at least one variable is " +
                         "undefined. See error log.";
      Log.error(msg);
    }

    removeCurrentScope();
    currentTypeSymbol = empty();
  }

  /**
   * Analyzes the ode block and add all aliases. E.g.:
   *   equations:
   *      I_syn pA = I_exc - I_inh # <- inplace function
   *      V_m mV = I_syn / 1 ms
   *   end
   * Results in an additional variable for G' (first equations G''). For the sake of the simplicity
   */
  private void addFunctionVariables(final ASTEquationsBlock astOdeDeclaration) {
    for (final ASTOdeFunction astOdeAlias:astOdeDeclaration.getOdeFunctions()) {
      final VariableSymbol var = new VariableSymbol(astOdeAlias.getVariableName(), EQUATIONS, VARIABLE);
      var.setAstNode(astOdeAlias);
      final String typeName =  computeTypeName(astOdeAlias.getDatatype());
      Optional<TypeSymbol> type = PredefinedTypes.getTypeIfExists(typeName);

      var.setType(type.get());
      var.setRecordable(astOdeAlias.isRecordable());
      var.setFunction(true);
      var.setDeclaringExpression(astOdeAlias.getExpr());

      addToScopeAndLinkWithNode(var, astOdeAlias);

      trace("Adds new variable '" + var.getFullName() + "'.", LOGGER_NAME);
    }
  }

  private void connectOdesToInitialValues(final ASTEquationsBlock astOdeDeclaration) {
      astOdeDeclaration.getEquations().forEach(equation -> connectOdeToVariable(equation.getLhs(), equation.getRhs()));

      astOdeDeclaration.getShapes()
          .stream()
          .filter(astShape -> astShape.getLhs().getDifferentialOrder().size() > 0)
          .forEach(astShape -> connectOdeToVariable(astShape.getLhs(), astShape.getRhs()));

      astOdeDeclaration.getShapes()
          .stream()
          .map(ASTShape::getLhs)
          .forEach(this::markShapeVariables);
  }

  private void connectOdeToVariable(final ASTDerivative derivedVariable, final ASTExpr astExpr) {
    checkState(this.currentScope().isPresent());
    final Scope scope = currentScope().get();
    final String variableName = derivedVariable.getNameOfDerivedVariable();
    final Optional<VariableSymbol> variable = scope.resolve(variableName, VariableSymbol.KIND);

    if (variable.isPresent()) {
      variable.get().setOdeDeclaration(astExpr);
    }
    else {
      Log.warn("NESTMLSymbolTableCreator: The left side of the ode is undefined. Cannot assign its definition: " +
               variableName, derivedVariable.get_SourcePositionStart());
    }

  }

  private void markShapeVariables(final ASTDerivative derivedVariable) {
    checkState(this.currentScope().isPresent());
    final Scope scope = currentScope().get();
    final String variableName = derivedVariable.getNameOfDerivedVariable();
    final Optional<VariableSymbol> variable = scope.resolve(variableName, VariableSymbol.KIND);

    if (variable.isPresent()) {
      variable.get().markShape();
    }
    else {
      Log.warn("NESTMLSymbolTableCreator: The left side of the ode is undefined. Cannot assign its definition: " +
               variableName, derivedVariable.get_SourcePositionStart());
    }

  }
  /**
   * For each buffer of type nS, a conductance flag is added. E.g. in
   * equations:
   *   V_m = convolve(GI, spikes)
   * end
   * input:
   *   spikes nS <- spike
   * end
   *
   * spikes buffer is marked conductanceBased
   */
  private void markConductanceBasedBuffers(final ASTEquationsBlock astOdeDeclaration, List<ASTInputLine> inputLines) {
    checkState(currentScope().isPresent());

    if (!inputLines.isEmpty()) {

      final Collection<VariableSymbol> allVariables = currentScope().get().resolveLocally(VariableSymbol.KIND);

      final Collection<VariableSymbol> spikeBuffers = allVariables
          .stream()
          .filter(VariableSymbol::isSpikeBuffer)
          .collect(Collectors.toList());
<<<<<<< HEAD
      final List<ASTNode> equations = Lists.newArrayList();

      equations.addAll(astOdeDeclaration.getEquations());
      equations.addAll(astOdeDeclaration.getOdeFunctions());

      for (VariableSymbol spikeBuffer:spikeBuffers) {
        final Optional<?> bufferInCondSumCall = equations
            .stream()
            .flatMap(astEquation -> getCondSumFunctionCall(astEquation).stream())
            // that there is one parameter which is the simple name is granted by cocos
            .map(astFunctionCall -> astFunctionCall.getArgs().get(1).getVariable().get())
            .filter(variable -> variable.getName().equals(spikeBuffer.getName()))
            .findAny();

        bufferInCondSumCall.ifPresent(o -> spikeBuffer.setConductanceBased(true));
=======
      for(VariableSymbol spikeBuffer : spikeBuffers){
        if(spikeBuffer.getType().getName().equals(UnitRepresentation.lookupName("nS").get().serialize())){
          spikeBuffer.setConductanceBased(true);
        }
>>>>>>> 3f4df7a5
      }
    }

  }


  /**
   * {@code
   * Grammar:
   * InputLine =
   *   Name
   *   ("<" sizeParameter:Name ">")?
   *   "<-" InputType*
   *   (["spike"] | ["current"]);
   *
   * Model:
   * function V_m mV[testSize] = y3 + E_L
   * }
   */
  public void visit(final ASTInputLine inputLineAst) {
    checkState(this.currentScope().isPresent());
    checkState(currentTypeSymbol.isPresent());
<<<<<<< HEAD
    final TypeSymbol bufferType = PredefinedTypes.getBufferType();
    final VariableSymbol var = new VariableSymbol(inputLineAst.getName(), INPUT, BUFFER);

    var.setType(bufferType);

=======

    //manually set datatype for current buffers and run UnitsVisitor to produce coherent state:
    if(inputLineAst.currentIsPresent()){
      ASTUnitType pAType = ASTUnitType.getBuilder().unit("pA").build();
      inputLineAst.setDatatype(ASTDatatype.getBuilder().unitType(pAType).build());
      UnitsSIVisitor.convertSiUnitsToSignature(inputLineAst);
    }

    //parser complains before we get here if datatypes are not set as expected:
    TypeSymbol bufferType = PredefinedTypes.getType(AstUtils.computeTypeName(inputLineAst.getDatatype().get()));
    //mark the typeSymbol as a buffer
    bufferType.setBufferType(true);

    final VariableSymbol var = new VariableSymbol(inputLineAst.getName().get());

    var.setType(bufferType);

    if (inputLineAst.currentIsPresent()) {
      var.setBlockType(VariableSymbol.BlockType.INPUT_BUFFER_CURRENT);
    }
    else {
      var.setBlockType(VariableSymbol.BlockType.INPUT_BUFFER_SPIKE);
    }

>>>>>>> 3f4df7a5
    if (inputLineAst.getSizeParameter().isPresent()) {
      var.setVectorParameter(inputLineAst.getSizeParameter().get());
    }

    addToScopeAndLinkWithNode(var, inputLineAst);
    trace("Creates new symbol for the input buffer: " + var, LOGGER_NAME);
  }

  public void visit(final ASTFunction funcAst) {
    checkState(this.currentScope().isPresent());
    checkState(currentTypeSymbol.isPresent(), "This statement is defined in a nestml type.");

    trace(LOGGER_NAME, "Begins processing of the function: " + funcAst.getName());

    MethodSymbol methodSymbol = new MethodSymbol(funcAst.getName());

    methodSymbol.setDeclaringType(currentTypeSymbol.get());

    addToScopeAndLinkWithNode(methodSymbol, funcAst);

    // Parameters
    for (ASTParameter p : funcAst.getParameters()) {
      String typeName = computeTypeName(p.getDatatype());
      Optional<TypeSymbol> type = PredefinedTypes.getTypeIfExists(typeName);

      checkState(type.isPresent());

      methodSymbol.addParameterType(type.get());

      // add a var entry for method body
      VariableSymbol var = new VariableSymbol(p.getName(), LOCAL, VARIABLE);
      var.setAstNode(p);
      var.setType(type.get());

      addToScopeAndLinkWithNode(var, p);

    }

    // return type
    if (funcAst.getReturnType().isPresent()) {
      final String returnTypeName = computeTypeName(funcAst.getReturnType().get());
      Optional<TypeSymbol> returnType = PredefinedTypes.getTypeIfExists(returnTypeName);

      checkState(returnType.isPresent());

      methodSymbol.setReturnType(returnType.get());

     }
    else {
      methodSymbol.setReturnType(PredefinedTypes.getVoidType());
    }

  }

  public void endVisit(final ASTFunction funcAst) {
    removeCurrentScope();
  }

  public void visit(final ASTUpdateBlock dynamicsAst) {
    checkState(this.currentScope().isPresent());
    checkState(currentTypeSymbol.isPresent(), "This statement is defined in a nestml type.");

    final MethodSymbol methodEntry = new MethodSymbol("dynamics");

    methodEntry.setDeclaringType(currentTypeSymbol.get());
    methodEntry.setDynamics(true);
    methodEntry.setReturnType(PredefinedTypes.getVoidType());
    addToScopeAndLinkWithNode(methodEntry, dynamicsAst);
    trace("Adds symbol for the dynamics", LOGGER_NAME);
  }

  @Override
  public void endVisit(final ASTUpdateBlock astUpdateBlock) {
    removeCurrentScope();
  }

  @Override
  public void visit(final ASTBlockWithVariables astVarBlock) {
    varBlock = of(astVarBlock);
  }

  @Override
  public void endVisit(final ASTBlockWithVariables astVarBlock) {
    varBlock = empty();
  }

  @Override
  public void visit(final ASTCompound_Stmt astCompoundStmt) {
    // TODO reuse SPLVisitor
    final CommonScope shadowingScope = new CommonScope(true);
    putOnStack(shadowingScope);
    astCompoundStmt.setEnclosingScope(shadowingScope);
    trace("Spans block scope.", LOGGER_NAME);
  }

  @Override
  public void endVisit(final ASTCompound_Stmt astCompoundStmt) {
    // TODO reuse SPLVisitor
    removeCurrentScope();
    trace("Removes block scope.", LOGGER_NAME);
  }

  @Override
  public void visit(final ASTDeclaration astDeclaration) {
    checkState(currentTypeSymbol.isPresent());

    if (this.varBlock.isPresent()) {

      if (varBlock.get().isState()) {
        addVariablesFromDeclaration(astDeclaration, STATE);
      }
      else if (varBlock.get().isParameters()) {
        addVariablesFromDeclaration(astDeclaration, VariableSymbol.BlockType.PARAMETERS);
      }
      else if (varBlock.get().isInternals()) {
        addVariablesFromDeclaration(astDeclaration, VariableSymbol.BlockType.INTERNALS);
      }
      else if (varBlock.get().isInitial_values()) {
        addVariablesFromDeclaration(astDeclaration, VariableSymbol.BlockType.INITIAL_VALUES);
      }
      else {
        checkState(false, "This branch is by grammar construction unreachable.");
      }

    }
    else { // the declaration is defined inside a method
      addVariablesFromDeclaration(
          astDeclaration,
          VariableSymbol.BlockType.LOCAL);

    }

  }

  /**
   * Adds variables from a declaration. Distinguishes between the place of the declaration, e.g.
   * local, state, ...
   */
  private void addVariablesFromDeclaration(final ASTDeclaration astDeclaration,
                                           final VariableSymbol.BlockType blockType) {

    for (final ASTVariable variable : astDeclaration.getVars()) { // multiple vars in one decl possible

      final VariableSymbol var = new VariableSymbol(variable.toString(), blockType, VARIABLE);
      var.setAstNode(astDeclaration);
      final String typeName =  computeTypeName(astDeclaration.getDatatype());
      var.setType(PredefinedTypes.getType(typeName));

      boolean isRecordableVariable = blockType == STATE || blockType == INITIAL_VALUES || astDeclaration.isRecordable();
      if (isRecordableVariable) {
        // otherwise is set to false.
        var.setRecordable(true);
      }

      if (astDeclaration.isFunction()) {
        var.setFunction(true);
      }

      if (astDeclaration.getExpr().isPresent()) {
        var.setDeclaringExpression(astDeclaration.getExpr().get());
      }

      if (astDeclaration.getSizeParameter().isPresent()) {
        var.setVectorParameter(astDeclaration.getSizeParameter().get());
      }

      addToScopeAndLinkWithNode(var, astDeclaration);

      trace("Adds new variable: " + var.getName(), LOGGER_NAME);

    }

  }

  @Override
  public void visit(final ASTShape astShape) {
    // in this case the shape is defined is a function. no initialvalues are necessary
    if (astShape.getLhs().getDifferentialOrder().size() == 0) {
      final TypeSymbol type = PredefinedTypes.getType("real");
      final VariableSymbol var = new VariableSymbol(astShape.getLhs().toString(), EQUATIONS, SHAPE);

      var.setAstNode(astShape);
      var.setType(type);
      var.setRecordable(false);
      var.setFunction(false);
      var.setDeclaringExpression(astShape.getRhs());

      addToScopeAndLinkWithNode(var, astShape);

      trace("Adds new shape variable '" + var.getFullName() + "'.", LOGGER_NAME);
    }

  }

}<|MERGE_RESOLUTION|>--- conflicted
+++ resolved
@@ -238,29 +238,14 @@
           .stream()
           .filter(VariableSymbol::isSpikeBuffer)
           .collect(Collectors.toList());
-<<<<<<< HEAD
-      final List<ASTNode> equations = Lists.newArrayList();
-
-      equations.addAll(astOdeDeclaration.getEquations());
-      equations.addAll(astOdeDeclaration.getOdeFunctions());
-
-      for (VariableSymbol spikeBuffer:spikeBuffers) {
-        final Optional<?> bufferInCondSumCall = equations
-            .stream()
-            .flatMap(astEquation -> getCondSumFunctionCall(astEquation).stream())
-            // that there is one parameter which is the simple name is granted by cocos
-            .map(astFunctionCall -> astFunctionCall.getArgs().get(1).getVariable().get())
-            .filter(variable -> variable.getName().equals(spikeBuffer.getName()))
-            .findAny();
-
-        bufferInCondSumCall.ifPresent(o -> spikeBuffer.setConductanceBased(true));
-=======
-      for(VariableSymbol spikeBuffer : spikeBuffers){
-        if(spikeBuffer.getType().getName().equals(UnitRepresentation.lookupName("nS").get().serialize())){
+
+      for(VariableSymbol spikeBuffer : spikeBuffers) {
+        if (spikeBuffer.getType().getName().equals(UnitRepresentation.lookupName("nS").get().serialize())) {
           spikeBuffer.setConductanceBased(true);
         }
->>>>>>> 3f4df7a5
-      }
+
+      }
+
     }
 
   }
@@ -282,16 +267,10 @@
   public void visit(final ASTInputLine inputLineAst) {
     checkState(this.currentScope().isPresent());
     checkState(currentTypeSymbol.isPresent());
-<<<<<<< HEAD
-    final TypeSymbol bufferType = PredefinedTypes.getBufferType();
     final VariableSymbol var = new VariableSymbol(inputLineAst.getName(), INPUT, BUFFER);
 
-    var.setType(bufferType);
-
-=======
-
     //manually set datatype for current buffers and run UnitsVisitor to produce coherent state:
-    if(inputLineAst.currentIsPresent()){
+    if(inputLineAst.isCurrent()){
       ASTUnitType pAType = ASTUnitType.getBuilder().unit("pA").build();
       inputLineAst.setDatatype(ASTDatatype.getBuilder().unitType(pAType).build());
       UnitsSIVisitor.convertSiUnitsToSignature(inputLineAst);
@@ -301,19 +280,9 @@
     TypeSymbol bufferType = PredefinedTypes.getType(AstUtils.computeTypeName(inputLineAst.getDatatype().get()));
     //mark the typeSymbol as a buffer
     bufferType.setBufferType(true);
-
-    final VariableSymbol var = new VariableSymbol(inputLineAst.getName().get());
-
     var.setType(bufferType);
 
-    if (inputLineAst.currentIsPresent()) {
-      var.setBlockType(VariableSymbol.BlockType.INPUT_BUFFER_CURRENT);
-    }
-    else {
-      var.setBlockType(VariableSymbol.BlockType.INPUT_BUFFER_SPIKE);
-    }
-
->>>>>>> 3f4df7a5
+
     if (inputLineAst.getSizeParameter().isPresent()) {
       var.setVectorParameter(inputLineAst.getSizeParameter().get());
     }
