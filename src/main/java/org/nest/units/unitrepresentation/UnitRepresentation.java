--- conflicted
+++ resolved
@@ -24,18 +24,13 @@
   private int magnitude;
   private int K, s, m, g, cd, mol, A;
 
-<<<<<<< HEAD
   private int[] asArray(){
     int[] result={ K, s, m, g, cd, mol, A, magnitude };
     return result;
   }
 
-  public void addMagnitude(int magnitude) {
-    this.magnitude += magnitude;
-=======
   private void increaseMagnitude(int difference) {
     this.magnitude += difference;
->>>>>>> 71790ddc
   }
 
   public String serialize() {
@@ -77,13 +72,6 @@
           return Optional.empty();
         }
       }
-<<<<<<< HEAD
-=======
-
-    }
-    else{
-      numerator ="1";
->>>>>>> 71790ddc
     }
 
     if(factor != null)
@@ -124,19 +112,13 @@
         //Try Inverse base Units:
         thisRemainder = this.divideBy(baseUnit.invert());
         if(smallestRemainder.isMoreComplexThan(thisRemainder)){
-          if(!(unitName == "S" && pow.get() == -1) &&//Avoid S**-1 in favor of Ohm
-              !(unitName == "Ohm" && pow.get() == -1)) { //Avoid Ohm**-1 in favor of S
+          if(unitName != "S" &&//Avoid S**-1 in favor of Ohm
+              unitName != "Ohm") { //Avoid Ohm**-1 in favor of S
             bestMatch = unitName + "**-1 * ";
             smallestRemainder = thisRemainder;
           }
         }
       }
-<<<<<<< HEAD
-=======
-    }
-    else{
-      denominator ="";
->>>>>>> 71790ddc
     }
     if(bestMatch.equals("")) { //abort recursion
       return smallestRemainder.isZero() ? "" : smallestRemainder.naivePrint();
