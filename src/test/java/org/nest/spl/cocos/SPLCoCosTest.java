/*
 * Copyright (c) 2015 RWTH Aachen. All rights reserved.
 *
 * http://www.se-rwth.de/
 */
package org.nest.spl.cocos;

import de.se_rwth.commons.logging.Log;
import org.junit.After;
import org.junit.Before;
import org.junit.BeforeClass;
import org.junit.Test;
import org.nest.spl._ast.ASTSPLFile;
import org.nest.spl._cocos.*;
import org.nest.spl._parser.SPLParser;
import org.nest.spl.symboltable.SPLScopeCreator;

import java.io.IOException;
import java.util.Optional;

import static de.se_rwth.commons.logging.Log.getFindings;
import static org.junit.Assert.assertEquals;
import static org.junit.Assert.assertTrue;
import static org.nest.utils.LogHelper.countErrorsByPrefix;

/**
 * Test every context context conditions. For each implemented context condition there is one model that contains exactly one tested error.
 *
 * @author plotnikov
 */
public class SPLCoCosTest {

  public static final String TEST_MODEL_PATH = "src/test/resources/";

  private static final String TEST_MODELS_FOLDER = "src/test/resources/org/nest/spl/cocos/";

  final SPLScopeCreator splScopeCreator = new SPLScopeCreator(TEST_MODEL_PATH);

  private SPLCoCoChecker splCoCoChecker;
  /**
   * Parses the model and returns ast.
   * @throws java.io.IOException
   */
  private ASTSPLFile getAstRoot(String modelPath) throws IOException {
    final SPLParser p = new SPLParser();
    final Optional<ASTSPLFile> ast = p.parse(modelPath);
    assertTrue(ast.isPresent());
    return ast.get();
  }

  @BeforeClass
  public static void initLog() {
    Log.enableFailQuick(false);
  }

  @Before
  public void setup() {
    getFindings().clear();
    splCoCoChecker = new SPLCoCoChecker();
  }

  @After
  public void printErrorMessage() {
    getFindings().forEach(e -> System.out.println("Error found: " + e));
  }

  @Test
  public void testVariableDoesNotExist() throws IOException {
    final ASTSPLFile ast = getAstRoot(TEST_MODELS_FOLDER + "varNotDefined.simple");
    splScopeCreator.runSymbolTableCreator(ast);

    final VariableDoesNotExist variableExists = new VariableDoesNotExist();
    splCoCoChecker.addCoCo((SPLASTCompound_StmtCoCo) variableExists);
    splCoCoChecker.addCoCo((SPLASTAssignmentCoCo) variableExists);
    splCoCoChecker.addCoCo((SPLASTDeclarationCoCo) variableExists);
    splCoCoChecker.addCoCo((SPLASTFunctionCallCoCo) variableExists);
    splCoCoChecker.addCoCo((SPLASTReturnStmtCoCo) variableExists);
    splCoCoChecker.addCoCo((SPLASTOdeDeclarationCoCo) variableExists);

    splCoCoChecker.checkAll(ast);

    Integer errorsFound = countErrorsByPrefix(VariableDoesNotExist.ERROR_CODE,
        getFindings());
    assertEquals(Integer.valueOf(6), errorsFound);
  }

  @Test
  public void testVarNotDefinedInTest() throws IOException {
    final ASTSPLFile ast = getAstRoot(TEST_MODELS_FOLDER + "varNotDefinedInTest.simple");
    splScopeCreator.runSymbolTableCreator(ast);

    final VariableDoesNotExist variableExists = new VariableDoesNotExist();
    splCoCoChecker.addCoCo((SPLASTCompound_StmtCoCo) variableExists);
    splCoCoChecker.addCoCo((SPLASTAssignmentCoCo) variableExists);
    splCoCoChecker.addCoCo((SPLASTDeclarationCoCo) variableExists);
    splCoCoChecker.addCoCo((SPLASTFunctionCallCoCo) variableExists);
    splCoCoChecker.addCoCo((SPLASTReturnStmtCoCo) variableExists);

    splCoCoChecker.checkAll(ast);

    final Integer errorsFound = countErrorsByPrefix(VariableDoesNotExist.ERROR_CODE,
        getFindings());
    assertEquals(Integer.valueOf(2), errorsFound);
  }

  @Test
  public void testVarDefinedMultipleTimes() throws IOException {
    final ASTSPLFile ast = getAstRoot(TEST_MODELS_FOLDER + "varDefinedMultipleTimes.simple");

    final VariableDefinedMultipleTimes variableDefinedMultipleTimes = new VariableDefinedMultipleTimes();
    splCoCoChecker.addCoCo(variableDefinedMultipleTimes);

    splCoCoChecker.checkAll(ast);

    Integer errorsFound = countErrorsByPrefix(VariableDefinedMultipleTimes.ERROR_CODE,
        getFindings());
    assertEquals(Integer.valueOf(1), errorsFound);
  }

  @Test
  public void testVarHasTypeName() throws IOException {
    final ASTSPLFile ast = getAstRoot(TEST_MODELS_FOLDER + "varWithTypeName.simple");
    splScopeCreator.runSymbolTableCreator(ast);

    final VarHasTypeName varHasTypeName = new VarHasTypeName();
    splCoCoChecker.addCoCo(varHasTypeName);

    splCoCoChecker.checkAll(ast);

    Integer errorsFound = countErrorsByPrefix(VarHasTypeName.ERROR_CODE, getFindings());
    assertEquals(Integer.valueOf(1), errorsFound);
  }

  @Test
  public void testVariableIsNotDefinedBeforeUse() throws IOException {
    final ASTSPLFile ast = getAstRoot(TEST_MODELS_FOLDER + "varNotDefinedBeforeUse.simple");
    splScopeCreator.runSymbolTableCreator(ast);

    final VariableNotDefinedBeforeUse variableNotDefinedBeforeUse = new VariableNotDefinedBeforeUse();

    splCoCoChecker.addCoCo((SPLASTAssignmentCoCo) variableNotDefinedBeforeUse);
    splCoCoChecker.addCoCo((SPLASTDeclarationCoCo) variableNotDefinedBeforeUse);
    splCoCoChecker.addCoCo((SPLASTFOR_StmtCoCo) variableNotDefinedBeforeUse);

    splCoCoChecker.checkAll(ast);

    Integer errorsFound = countErrorsByPrefix(VariableNotDefinedBeforeUse.ERROR_CODE,
        getFindings());
    assertEquals(Integer.valueOf(5), errorsFound);
  }

  @Test
  public void testIllegalVarInFor() throws IOException {
    final ASTSPLFile ast = getAstRoot(TEST_MODELS_FOLDER + "illegalVarInFor.simple");
    splScopeCreator.runSymbolTableCreator(ast);

    final IllegalVarInFor illegalVarInFor = new IllegalVarInFor();
    splCoCoChecker.addCoCo(illegalVarInFor);

    splCoCoChecker.checkAll(ast);

    Integer errorsFound = countErrorsByPrefix(IllegalVarInFor.ERROR_CODE, getFindings());
    assertEquals(Integer.valueOf(1), errorsFound);
  }

  @Test
  public void testIllegalExpression() throws IOException {
    final ASTSPLFile ast = getAstRoot(TEST_MODELS_FOLDER + "illegalNumberExpressions.simple");
    splScopeCreator.runSymbolTableCreator(ast);

    final IllegalExpression illegalExpression = new IllegalExpression();
    splCoCoChecker.addCoCo((SPLASTAssignmentCoCo) illegalExpression);
    splCoCoChecker.addCoCo((SPLASTDeclarationCoCo) illegalExpression);
    splCoCoChecker.addCoCo((SPLASTELIF_ClauseCoCo) illegalExpression);
    splCoCoChecker.addCoCo((SPLASTFOR_StmtCoCo) illegalExpression);
    splCoCoChecker.addCoCo((SPLASTIF_ClauseCoCo) illegalExpression);
    splCoCoChecker.addCoCo((SPLASTWHILE_StmtCoCo) illegalExpression);
    splCoCoChecker.checkAll(ast);

    final Integer errorsFound = countErrorsByPrefix(IllegalExpression.ERROR_CODE, getFindings());
    getFindings().forEach(f -> System.out.println("DEBUG: " + f.toString()) );
    // TODO must be 14
    assertEquals(Integer.valueOf(10), errorsFound);
  }

  @Test
  public void testCodeAfterReturn() throws IOException {
    final ASTSPLFile ast = getAstRoot(TEST_MODELS_FOLDER + "codeAfterReturn.simple");

    final CodeAfterReturn codeAfterReturn = new CodeAfterReturn();
    splCoCoChecker.addCoCo(codeAfterReturn);

    splCoCoChecker.checkAll(ast);

    final Integer errorsFound = countErrorsByPrefix(CodeAfterReturn.ERROR_CODE, getFindings());
    assertEquals(Integer.valueOf(1), errorsFound);
  }

  @Test
  public void testFunctionExists() throws IOException {
    final ASTSPLFile ast = getAstRoot(TEST_MODELS_FOLDER + "funNotDefined.simple");
    splScopeCreator.runSymbolTableCreator(ast);

<<<<<<< HEAD
    final FunctionDoesNotExist functionDoesNotExist = new FunctionDoesNotExist(
        splScopeCreator.getTypesFactory());
    splCoCoChecker.addCoCo(functionDoesNotExist);
=======
    final FunctionDoesntExist functionDoesntExist = new FunctionDoesntExist();
    splCoCoChecker.addCoCo(functionDoesntExist);
>>>>>>> ba43396d

    splCoCoChecker.checkAll(ast);

    final Integer errorsFound = countErrorsByPrefix(FunctionDoesNotExist.ERROR_CODE, getFindings());
    assertEquals(Integer.valueOf(3), errorsFound);
  }

}<|MERGE_RESOLUTION|>--- conflicted
+++ resolved
@@ -201,14 +201,8 @@
     final ASTSPLFile ast = getAstRoot(TEST_MODELS_FOLDER + "funNotDefined.simple");
     splScopeCreator.runSymbolTableCreator(ast);
 
-<<<<<<< HEAD
-    final FunctionDoesNotExist functionDoesNotExist = new FunctionDoesNotExist(
-        splScopeCreator.getTypesFactory());
+    final FunctionDoesNotExist functionDoesNotExist = new FunctionDoesNotExist();
     splCoCoChecker.addCoCo(functionDoesNotExist);
-=======
-    final FunctionDoesntExist functionDoesntExist = new FunctionDoesntExist();
-    splCoCoChecker.addCoCo(functionDoesntExist);
->>>>>>> ba43396d
 
     splCoCoChecker.checkAll(ast);
 
