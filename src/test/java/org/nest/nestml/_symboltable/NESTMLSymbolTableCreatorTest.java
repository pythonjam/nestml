--- conflicted
+++ resolved
@@ -36,16 +36,6 @@
 
   private static final String MODEL_FILE_NAME = "src/test/resources/org/nest/nestml/_symboltable/"
       + "iaf_neuron.nestml";
-<<<<<<< HEAD
-  private static final String USING_NEURON_FILE = "src/test/resources/org/nest/nestml/_symboltable/"
-      + "importingNeuron.nestml";
-
-  private static final String MODEL_WITH_INHERITANCE = "src/test/resources/inheritance/iaf_neuron.nestml";
-
-  private static final String MODEL_WITH_MULTIPLE_VARIABLES ="src/test/resources/org/nest/nestml/_symboltable/"
-                                                             + "multipleVariables.nestml";
-=======
->>>>>>> ca8c7318
 
   private final NESTMLScopeCreator scopeCreator = new NESTMLScopeCreator(Paths.get("src/test/resources"));
 
@@ -278,9 +268,4 @@
     assertTrue(spikeBuffers.get(0).isConductanceBased());
   }
 
-  @Test
-  public void testMultipleVariables() throws IOException {
-    final ASTNESTMLCompilationUnit root = parseNESTMLModel(MODEL_WITH_MULTIPLE_VARIABLES);
-    scopeCreator.runSymbolTableCreator(root); // must run without an exception
-  }
 }