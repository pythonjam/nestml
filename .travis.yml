--- conflicted
+++ resolved
@@ -94,12 +94,6 @@
         - export PYNESTKERNEL_LOCATION=`dirname $PYNESTKERNEL_LOCATION`
         - echo $PYNESTKERNEL_LOCATION
         - export PYTHONPATH=$PYTHONPATH:$PYNESTKERNEL_LOCATION
-<<<<<<< HEAD
-        - python tests/nest_tests/nest_instantiability_test.py
-        - python tests/nest_tests/nest_integration_test.py
-        - python tests/nest_tests/nest_logarithmic_function_test.py
-=======
         - python $TRAVIS_BUILD_DIR/tests/nest_tests/nest_instantiability_test.py
         - python $TRAVIS_BUILD_DIR/tests/nest_tests/nest_integration_test.py
-        - python $TRAVIS_BUILD_DIR/tests/nest_tests/nest_logarithmic_function_test.py
->>>>>>> 85cb3049
+        - python $TRAVIS_BUILD_DIR/tests/nest_tests/nest_logarithmic_function_test.py