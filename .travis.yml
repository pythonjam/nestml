language: python

sudo: true

python: "3.6"

addons:
  apt:
    packages:
      - build-essential
      - cmake
      - libltdl7-dev
      - libgsl0-dev
      - libncurses5-dev
      - libreadline6-dev
      - pkg-config
      - python-all-dev
      - python-matplotlib
      - python-numpy
      - python-scipy

before_install:
  # in before_install, we install all the NESTML dependencies

  # install antrl4
  - sudo apt install openjdk-8-jre
  - wget http://www.antlr.org/download/antlr-4.7.1-complete.jar
  - echo \#\!/bin/bash > antlr4
  - echo java -cp \"`pwd`/antlr-4.7.1-complete.jar:$CLASSPATH\" org.antlr.v4.Tool \"\$@\" >> antlr4
  - echo >> antlr4
  - chmod +x antlr4
  - export PATH=$PATH:`pwd`

  # install Python module dependencies
  - pip install --upgrade pip pytest
  - pip install -r requirements.txt

  # install latest odetoolbox from git master (N.B. GSL/PyGSL installation is skipped as NESTML ignores stiffness test result)
  - pip uninstall --yes odetoolbox
  - pip install git+https://github.com/clinssen/ode-toolbox.git@merge_shape_ode_concepts-dev

install:
  # in install, we install NESTML itself
  - export PYTHONPATH=$PYTHONPATH:`pwd`
  - echo $PYTHONPATH
  - python setup.py install

before_script:
  # use antlr4 to re-generate lexer+parser
  - cd $TRAVIS_BUILD_DIR
  - find pynestml/generated -not -name __init__.py -a -not -name generated -delete
  - cd pynestml/grammars
  - ./generate_lexer_parser
  - cd ../..

stages:
  - test
  - integration

jobs:
  include:
    - stage: test
      script: pytest -s -o norecursedirs='*' tests

    - stage: integration
      install:
        # install nest-simulator
        - pip install cython pytest-xdist
        - cd
        - git clone --depth=1 https://github.com/nest/nest-simulator
        - mkdir nest_install
        - cd nest_install
        - export PYTHON_INCLUDE_DIR=`python3 -c "from sysconfig import get_paths; info = get_paths(); print(info['include'])"`
        - echo $PYTHON_INCLUDE_DIR
        - export PYTHON_LIB_DIR=`find /usr/lib/x86_64-linux-gnu -name "libpython3*.so"`
        - echo $PYTHON_LIB_DIR
        - cmake -DCMAKE_INSTALL_PREFIX=~/nest_install -Dwith-python=3 -DPYTHON_LIBRARY=$PYTHON_LIB_DIR -DPYTHON_INCLUDE_DIR=$PYTHON_INCLUDE_DIR ~/nest-simulator
        - make && make install 

        # install NESTML itself
        - cd $TRAVIS_BUILD_DIR
        - export PYTHONPATH=$PYTHONPATH:/home/travis/virtualenv/python3.6.7/lib/python3.6/site-packages
        - echo $PYTHONPATH
        - python setup.py install

      script:
        - nestml --input_path models --target_path target --suffix _nestml --logging_level INFO --module_name nestmlmodule
        - cd target
        - cmake -Dwith-nest=/home/travis/nest_install/bin/nest-config .
        - make && make install
        - cd ..
        - export PYNESTKERNEL_LOCATION=`find /home/travis/nest_install/lib -name pynestkernel.so`
        - export PYNESTKERNEL_LOCATION=`dirname $PYNESTKERNEL_LOCATION`
        - export PYNESTKERNEL_LOCATION=`dirname $PYNESTKERNEL_LOCATION`
        - echo $PYNESTKERNEL_LOCATION
        - export PYTHONPATH=$PYTHONPATH:$PYNESTKERNEL_LOCATION
<<<<<<< HEAD
        - python $TRAVIS_BUILD_DIR/tests/nest_tests/nest_instantiability_test.py
        - python $TRAVIS_BUILD_DIR/tests/nest_tests/nest_integration_test.py
        - python $TRAVIS_BUILD_DIR/tests/nest_tests/nest_logarithmic_function_test.py
        - python $TRAVIS_BUILD_DIR/tests/nest_tests/nest_multisynapse_test.py
=======
        - pytest -s --forked $TRAVIS_BUILD_DIR/tests/nest_tests
>>>>>>> 57f7e102
<|MERGE_RESOLUTION|>--- conflicted
+++ resolved
@@ -94,11 +94,4 @@
         - export PYNESTKERNEL_LOCATION=`dirname $PYNESTKERNEL_LOCATION`
         - echo $PYNESTKERNEL_LOCATION
         - export PYTHONPATH=$PYTHONPATH:$PYNESTKERNEL_LOCATION
-<<<<<<< HEAD
-        - python $TRAVIS_BUILD_DIR/tests/nest_tests/nest_instantiability_test.py
-        - python $TRAVIS_BUILD_DIR/tests/nest_tests/nest_integration_test.py
-        - python $TRAVIS_BUILD_DIR/tests/nest_tests/nest_logarithmic_function_test.py
-        - python $TRAVIS_BUILD_DIR/tests/nest_tests/nest_multisynapse_test.py
-=======
         - pytest -s --forked $TRAVIS_BUILD_DIR/tests/nest_tests
->>>>>>> 57f7e102
