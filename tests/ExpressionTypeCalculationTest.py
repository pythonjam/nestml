--- conflicted
+++ resolved
@@ -78,13 +78,8 @@
     A simple test that prints all top-level expression types in a file.
     """
     def test(self):
-<<<<<<< HEAD
-        Logger.initLogger(LOGGING_LEVEL.INFO)
-        model = NESTMLParser.parseModel(
-=======
         Logger.initLogger(LOGGING_LEVEL.NO)
         model = ModelParser.parseModel(
->>>>>>> 6a20996a
             os.path.join(os.path.realpath(os.path.join(os.path.dirname(__file__),
                                                        'resources', 'ExpressionTypeTest.nestml'))))
         Logger.setCurrentNeuron(model.getNeuronList()[0])
