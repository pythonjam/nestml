--- conflicted
+++ resolved
@@ -81,11 +81,8 @@
     inline alpha_h real = 0.07 * exp( -( V_m / mV + 65. ) / 20. )
     inline beta_h  real = 1. / ( 1. + exp( -( V_m / mV + 35. ) / 10. ) )
     Inact_h' = ( alpha_h * ( 1 - Inact_h ) - beta_h * Inact_h ) / ms # h-variable
-<<<<<<< HEAD
 
     V_m' =( -( I_Na + I_K + I_L ) + I_e + I_stim + I_syn_inh + I_syn_exc ) / C_m
-=======
->>>>>>> 588ec6b7
   end
 
   parameters:
@@ -99,7 +96,6 @@
     E_L mV = -54.402 mV     # Leak reversal Potential (aka resting potential)
     tau_syn_ex ms = 0.2 ms  # Rise time of the excitatory synaptic alpha function i
     tau_syn_in ms = 2.0 ms  # Rise time of the inhibitory synaptic alpha function
-<<<<<<< HEAD
     V_m_init mV = -65. mV   # Initial membrane potential
     alpha_n_init real = ( 0.01 * ( V_m_init / mV + 55. ) ) / ( 1. - exp( -( V_m_init / mV + 55. ) / 10. ) )
     beta_n_init  real = 0.125 * exp( -( V_m_init / mV + 65. ) / 80. )
@@ -107,8 +103,6 @@
     beta_m_init  real = 4. * exp( -( V_m_init / mV + 65. ) / 18. )
     alpha_h_init real = 0.07 * exp( -( V_m_init / mV + 65. ) / 20. )
     beta_h_init  real = 1. / ( 1. + exp( -( V_m_init / mV + 35. ) / 10. ) )
-=======
->>>>>>> 588ec6b7
 
     # constant external input current
     I_e pA = 0 pA
