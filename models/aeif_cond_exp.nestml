/*
Name: aeif_cond_exp_implicit -  Conductance based exponential integrate-and-fire neuron
                         model according to Brette and g_exrstner (2005).

Description:
aeif_cond_exp_implicit is the adaptive exponential integrate and fire neuron according
to Brette and g_exrstner (2005).
Synaptic conductances are modelled as alpha-functions.

This implementation uses the embedded 4th order Rung_ex-Kutta-Fehlberg solver with
adaptive step size to integrate the differential equation.

The membrane potential is g_inven by the following differential equation:
C dV/dt= -g_L(V-E_L)+g_L*Delta_T*exp((V-V_T)/Delta_T)-g_e(t)(V-E_e)
                                                     -g_i(t)(V-E_i)-w +I_e

and

tau_w * dw/dt= a(V-E_L) -W

Parameters:
The following parameters can be set in the status dictionary.

Author: Marc-Oliver Gewaltig

Sends: SpikeEvent

Receives: SpikeEvent, CurrentEvent, DataLogg_inngRequest

References: Brette R and g_exrstner W (2005) Adaptive Exponential
            Integrate-and-Fire Model as an Effective Description of Neuronal
            Activity. J Neurophysiol 94:3637-3642

SeeAlso: iaf_cond_alpha, aeif_cond_exp
*/
neuron aeif_cond_exp_neuron:

  initial_values:
    V_m mV = E_L  # Membrane potential
    w pA = 0 pA    # Spike-adaptation current
  end

  equations:
    function V_bounded mV = bounded_min(V_m, V_peak) # prevent exponential divergence
    shape g_in = exp(-1/tau_syn_in*t)
    shape g_ex = exp(-1/tau_syn_ex*t)

    # Add aliases to simplify the equation definition of V_m
    function exp_arg real = (V_bounded-V_th)/Delta_T
    function I_spike pA = g_L*Delta_T*exp(exp_arg)
    function I_syn_exc pA = convolve(g_ex, spikeExc) * ( V_bounded - E_ex )
    function I_syn_inh pA = convolve(g_in, spikeInh) * ( V_bounded - E_in )


    V_m' = ( -g_L*( V_bounded - E_L ) + I_spike - I_syn_exc - I_syn_inh - w + I_e + I_stim ) / C_m
    w' = (a*(V_bounded - E_L) - w)/tau_w
  end

  parameters:
    # membrane parameters
    C_m   pF = 281.0pF     # Membrane Capacitance in pF
    t_ref ms = 0.0ms       # Refractory period in ms
    V_reset mV = -60.0mV   # Reset Potential in mV
    g_L nS = 30.0nS        # Leak Conductance in nS
    E_L mV = -70.6mV       # Leak reversal Potential (aka resting potential) in mV
    I_e pA = 0pA           # Constant Current in pA

    # spike adaptation parameters
    a nS = 4nS             # Subthreshold adaptation.
    b pA = 80.5pA          # Spike-trigg_exred adaptation.
    Delta_T mV = 2.0mV     # Slope factor
    tau_w ms = 144.0ms     # Adaptation time constant in
    V_th mV = -50.4mV      # Threshold Potential
    V_peak mV = 0mV        # Spike detection threshold in mV.

    # synaptic parameters
    E_ex mV = 0mV            # Excitatory reversal Potential in mV
    tau_syn_ex ms = 0.2ms    # Synaptic Time Constant Excitatory Synapse in ms
    E_in mV = -85.0mV        # Inhibitory reversal Potential in mV
    tau_syn_in ms = 2.0ms    # Synaptic Time Constant for Inhibitory Synapse in ms


    I_stim pA = 0pA
  end

  internals:
    # refractory time in steps
    RefractoryCounts integer = steps(t_ref)
    # counts number of tick during the refractory period
    r integer
  end

  input:
      spikeInh nS <- inhibitory spike
      spikeExc nS <- excitatory spike

      currents <- current
  end

  output: spike

  update:
    integrate_odes()

    if r > 0: # refractory
      r -= 1 # decrement refractory ticks count
      V_m = V_reset # clamp potential
    elif V_m >= V_peak: # threshold crossing detection
      r = RefractoryCounts + 1
      V_m = V_reset # clamp potential
      w += b
      emit_spike()
    end


  end

end

/*
Name: aeif_cond_exp_implicit -  Conductance based exponential integrate-and-fire neuron
                         model according to Brette and g_exrstner (2005).

Description:
aeif_cond_exp_implicit is the adaptive exponential integrate and fire neuron according
to Brette and g_exrstner (2005).
Synaptic conductances are modelled as alpha-functions.

This implementation uses the embedded 4th order Rung_ex-Kutta-Fehlberg solver with
adaptive step size to integrate the differential equation.

The membrane potential is g_inven by the following differential equation:
C dV/dt= -g_L(V-E_L)+g_L*Delta_T*exp((V-V_T)/Delta_T)-g_e(t)(V-E_e)
                                                     -g_i(t)(V-E_i)-w +I_e

and

tau_w * dw/dt= a(V-E_L) -W

Parameters:
The following parameters can be set in the status dictionary.

Author: Marc-Oliver Gewaltig

Sends: SpikeEvent

Receives: SpikeEvent, CurrentEvent, DataLogg_inngRequest

References: Brette R and g_exrstner W (2005) Adaptive Exponential
            Integrate-and-Fire Model as an Effective Description of Neuronal
            Activity. J Neurophysiol 94:3637-3642

SeeAlso: iaf_cond_alpha, aeif_cond_exp
*/
neuron aeif_cond_exp_implicit:

  state:
    r integer                 # counts number of tick during the refractory period
  end

  initial_values:
    V_m mV = E_L  # Membrane potential
    w pA = 0pA    # Spike-adaptation current
    g_in nS = 1nS # Inhibitory synaptic conductance
    g_ex nS = 1nS # Excitatory synaptic conductance
  end

  equations:
    function V_bounded mV = min(V_m, V_peak) # prevent exponential divergence
    # exp function for the g_in, g_ex
    shape g_in' = -g_in/tau_syn_in
    shape g_ex' = -g_ex/tau_syn_ex

    # Add aliases to simplify the equation definition of V_m
    function exp_arg real = (V_bounded-V_th)/Delta_T
    function I_spike pA = g_L*Delta_T*exp(exp_arg)
    function I_syn_exc pA = convolve(g_ex, spikeExc) * ( V_bounded - E_ex )
    function I_syn_inh pA = convolve(g_in, spikeInh) * ( V_bounded - E_in )


    V_m' = ( -g_L*( V_bounded - E_L ) + I_spike - I_syn_exc - I_syn_inh - w + I_e + currents ) / C_m
    w' = (a*(V_bounded - E_L) - w)/tau_w
  end

  parameters:
    # membrane parameters
    C_m   pF = 281.0pF     # Membrane Capacitance in pF
    t_ref ms = 0.0ms       # Refractory period in ms
    V_reset mV = -60.0mV   # Reset Potential in mV
    g_L nS = 30.0nS        # Leak Conductance in nS
    E_L mV = -70.6mV       # Leak reversal Potential (aka resting potential) in mV
    I_e pA = 0pA           # Constant Current in pA

    # spike adaptation parameters
    a nS = 4nS             # Subthreshold adaptation.
    b pA = 80.5pA          # Spike-trigg_exred adaptation.
    Delta_T mV = 2.0mV     # Slope factor
    tau_w ms = 144.0ms     # Adaptation time constant in
    V_th mV = -50.4mV      # Threshold Potential
    V_peak mV = 0mV        # Spike detection threshold in mV.

    # synaptic parameters
    E_ex mV = 0mV            # Excitatory reversal Potential in mV
    tau_syn_ex ms = 0.2ms    # Synaptic Time Constant Excitatory Synapse in ms
    E_in mV = -85.0mV        # Inhibitory reversal Potential in mV
    tau_syn_in ms = 2.0ms    # Synaptic Time Constant for Inhibitory Synapse in ms
  end

  internals:
    # refractory time in steps
    RefractoryCounts integer = steps(t_ref)
  end

  input:
    spikeInh nS  <- inhibitory spike
    spikeExc nS  <- excitatory spike

    currents <- current
  end

  output: spike

  update:
    integrate_odes()

    if r > 0: # refractory
      r -= 1 # decrement refractory ticks count
      V_m = V_reset
    elif V_m >= V_peak: # threshold crossing detection
      r = RefractoryCounts
      V_m = V_reset # clamp potential
      w += b
      emit_spike()
    end

<<<<<<< HEAD
=======
    g_ex += spikeExc
    g_in += spikeInh

>>>>>>> 9956bfe9
  end

end<|MERGE_RESOLUTION|>--- conflicted
+++ resolved
@@ -233,12 +233,9 @@
       emit_spike()
     end
 
-<<<<<<< HEAD
-=======
     g_ex += spikeExc
     g_in += spikeInh
 
->>>>>>> 9956bfe9
   end
 
 end