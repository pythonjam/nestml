/*
Name: terub_neuron_stn - Terman Rubin neuron model.

Description:

  terub_neuron_stn is an implementation of a spiking neuron using the Terman Rubin model
  based on the Hodgkin-Huxley formalism.

  (1) Post-syaptic currents
  Incoming spike events induce a post-synaptic change of current modelled
  by an alpha function. The alpha function is normalised such that an event of
  weight 1.0 results in a peak current of 1 pA.


  (2) Spike Detection
  Spike detection is done by a combined threshold-and-local-maximum search: if there
  is a local maximum above a certain threshold of the membrane potential, it is considered a spike.

Problems/Todo:

  better spike detection

References:
  Terman, D. and Rubin, J.E. and Yew, A.C. and Wilson, C.J.
  Activity Patterns in a Model for the Subthalamopallidal Network
  of the Basal Ganglia
  The Journal of Neuroscience, 22(7), 2963-2976 (2002)

  Rubin, J.E. and Terman, D.
  High Frequency Stimulation of the Subthalamic Nucleus Eliminates
  Pathological Thalamic Rhythmicity in a Computational Model
  Journal of Computational Neuroscience, 16, 211-235 (2004)


Sends: SpikeEvent

Receives: SpikeEvent, CurrentEvent, DataLoggingRequest

Author: Martin Ebert
*/
neuron terub_neuron_stn:
  state:
    r integer # counts number of tick during the refractory period
  end

  initial_values:
    V_m mV = E_L #  Membrane potential
    gate_h real = 0 # gating variable h
    gate_n real = 0 # gating variable n
    gate_r real = 0 # gating variable r
    Ca_con real = 0 # gating variable r
  end

  equations:
    #Parameters for Terman Rubin STN Neuron

    #time constants for slow gating variables
    function tau_n_0 ms = 1.0ms
    function tau_n_1 ms = 100.0ms
    function theta_n_tau mV = -80.0mV
    function sigma_n_tau mV = -26.0mV

    function tau_h_0 ms = 1.0ms
    function tau_h_1 ms = 500.0ms
    function theta_h_tau mV = -57.0mV
    function sigma_h_tau mV = -3.0mV

    function tau_r_0 ms = 7.1ms # Guo 7.1 Terman02 40.0
    function tau_r_1 ms = 17.5ms
    function theta_r_tau mV = 68.0mV
    function sigma_r_tau mV = -2.2mV

    #steady state values for gating variables
    function theta_a mV = -63.0mV
    function sigma_a mV = 7.8mV
    function theta_h mV = -39.0mV
    function sigma_h mV = -3.1mV
    function theta_m mV = -30.0mV
    function sigma_m mV = 15.0mV
    function theta_n mV = -32.0mV
    function sigma_n mV = 8.0mV
    function theta_r mV = -67.0mV
    function sigma_r mV = -2.0mV
    function theta_s mV = -39.0mV
    function sigma_s mV = 8.0mV

    function theta_b real = 0.25 # Guo 0.25 Terman02 0.4
    function sigma_b real = 0.07 # Guo 0.07 Terman02 -0.1

    #time evolvement of gating variables
    function phi_h real = 0.75
    function phi_n real = 0.75
    function phi_r real = 0.5 # Guo 0.5 Terman02 0.2

    # Calcium concentration and afterhyperpolarization current
    function epsilon 1/ms = 0.00005 / ms # 1/ms Guo 0.00005 Terman02 0.0000375
    function k_Ca real = 22.5
    function k1 real = 15.0

    function I_ex_mod pA = -convolve(g_ex,spikeExc)*V_m
    function I_in_mod pA = convolve(g_in, spikeInh) * (V_m-E_gs)


    function tau_n mV = tau_n_0 + tau_n_1 / (1. + exp(-(V_m-theta_n_tau)/sigma_n_tau))
    function tau_h mV = tau_h_0 + tau_h_1 / (1. + exp(-(V_m-theta_h_tau)/sigma_h_tau))
    function tau_r mV = tau_r_0 + tau_r_1 / (1. + exp(-(V_m-theta_r_tau)/sigma_r_tau))

    function a_inf real = 1. / (1. +exp(-(V_m-theta_a)/sigma_a))
    function h_inf real = 1. / (1. + exp(-(V_m-theta_h)/sigma_h));
    function m_inf real = 1. / (1. + exp(-(V_m-theta_m)/sigma_m))
    function n_inf real = 1. / (1. + exp(-(V_m-theta_n)/sigma_n))
    function r_inf real = 1. / (1. + exp(-(V_m-theta_r)/sigma_r))
    function s_inf real = 1. / (1. + exp(-(V_m-theta_s)/sigma_s))
    function b_inf real = 1. / (1. + exp((gate_r-theta_b)/sigma_b)) - 1. / (1. + exp(-theta_b/sigma_b))

    function I_Na  pA =  g_Na  * m_inf * m_inf * m_inf * gate_h    * (V_m - E_Na)
    function I_K   pA =  g_K   * gate_n * gate_n * gate_n * gate_n * (V_m - E_K )
    function I_L   pA =  g_L                                 * (V_m - E_L )
    function I_T   pA =  g_T   *a_inf*a_inf*a_inf*b_inf*b_inf* (V_m - E_Ca)
    function I_Ca  pA =  g_Ca  * s_inf * s_inf               * (V_m - E_Ca)
    function I_ahp pA =  g_ahp * (Ca_con / (Ca_con + k1))    * (V_m - E_K )

    # V dot -- synaptic input are currents, inhib current is negative
    V_m' = ( -(I_Na + I_K + I_L + I_T + I_Ca + I_ahp) + currents + I_e + I_ex_mod + I_in_mod) / C_m

    #channel dynamics
    gate_h' = phi_h *((h_inf-gate_h) / tau_h) * mV/ms  # h-variable
    gate_n' = phi_n *((n_inf-gate_n) / tau_n) * mV/ms # n-variable
    gate_r' = phi_r *((r_inf-gate_r) / tau_r) * mV/ms # r-variable

    #Calcium concentration
    Ca_con' = epsilon*( (-I_Ca  - I_T ) / pA - k_Ca * Ca_con)

    # synapses: alpha functions
    ## alpha function for the g_in
    shape g_in = (e/tau_syn_in) * t * exp(-t/tau_syn_in)
    ## alpha function for the g_ex
    shape g_ex = (e/tau_syn_ex) * t * exp(-t/tau_syn_ex)
  end

  parameters:
    E_L        mV = -60mV  # Resting membrane potential in mV.
    g_L        nS = 2.25nS # Leak conductance in nS.
    C_m        pF = 1.0 pF # Capacity of the membrane in pF.
    E_Na       mV = 55mV   # Sodium reversal potential in mV.
    g_Na       nS = 37.5nS # Sodium peak conductance in nS.
    E_K        mV = -80.0mV# Potassium reversal potential in mV.
    g_K        nS = 45.0nS # Potassium peak conductance in nS.
    E_Ca       mV = 120mV  # Calcium reversal potential in mV.
    g_Ca       nS = 140nS  # Calcium peak conductance in nS.
    g_T        nS = 0.5nS  # T-type Calcium channel peak conductance in nS.
    g_ahp      nS = 9nS    # afterpolarization current peak conductance in nS.
    tau_syn_ex ms = 1.0ms  # Rise time of the excitatory synaptic alpha function in ms.
    tau_syn_in ms = 0.08ms # Rise time of the inhibitory synaptic alpha function in ms.
    I_e        pA = 0pA    # Constant external input current in pA.
    E_gs			 mV = -85.0mV# reversal potential for inhibitory input (from GPe)
    t_ref      ms = 2ms    # refractory time in ms
  end

  internals:
    refractory_counts integer = steps(t_ref)
  end

  input:
      spikeInh pA <- inhibitory spike
      spikeExc pA <- excitatory spike

      currents <- current
  end

  output: spike

  update:
    U_old mV = V_m
    integrate_odes()

    # sending spikes: crossing 0 mV, pseudo-refractoriness and local maximum...
    if r > 0:
      r -= 1
    elif V_m > 0mV and U_old > V_m:
      r = refractory_counts
      emit_spike()
    end

  end

end

/*
Name: terub_neuron_stn - Terman Rubin neuron model.

Description:

  terub_neuron_stn is an implementation of a spiking neuron using the Terman Rubin model
  based on the Hodgkin-Huxley formalism.

  (1) Post-syaptic currents
  Incoming spike events induce a post-synaptic change of current modelled
  by an alpha function. The alpha function is normalised such that an event of
  weight 1.0 results in a peak current of 1 pA.


  (2) Spike Detection
  Spike detection is done by a combined threshold-and-local-maximum search: if there
  is a local maximum above a certain threshold of the membrane potential, it is considered a spike.

Problems/Todo:

  better spike detection

References:
  Terman, D. and Rubin, J.E. and Yew, A.C. and Wilson, C.J.
  Activity Patterns in a Model for the Subthalamopallidal Network
  of the Basal Ganglia
  The Journal of Neuroscience, 22(7), 2963-2976 (2002)

  Rubin, J.E. and Terman, D.
  High Frequency Stimulation of the Subthalamic Nucleus Eliminates
  Pathological Thalamic Rhythmicity in a Computational Model
  Journal of Computational Neuroscience, 16, 211-235 (2004)


Sends: SpikeEvent

Receives: SpikeEvent, CurrentEvent, DataLoggingRequest

Author: Martin Ebert
*/
neuron terub_neuron_stn_implicit:
  state:
    r integer # counts number of tick during the refractory period
  end

  initial_values:
    V_m mV = E_L #  Membrane potential

    g_in pA = 0pA # Inhibitory synaptic conductance
    g_in' pA/ms = pA * e / tau_syn_in # Inhibitory synaptic conductance
    g_ex pA = 0pA # Excitatory synaptic conductance
    g_ex' pA/ms = pA * e / tau_syn_ex # Excitatory synaptic conductance

    gate_h     real # gating variable h
    gate_n     real # gating variable n
    gate_r     real # gating variable r
    Ca_con     real # gating variable r
  end

  equations:
    #Parameters for Terman Rubin STN Neuron

    #time constants for slow gating variables
    function tau_n_0 ms = 1.0ms
    function tau_n_1 ms = 100.0ms
    function theta_n_tau mV = -80.0mV
    function sigma_n_tau mV = -26.0mV

    function tau_h_0 ms = 1.0ms
    function tau_h_1 ms = 500.0ms
    function theta_h_tau mV = -57.0mV
    function sigma_h_tau mV = -3.0mV

    function tau_r_0 ms = 7.1ms # Guo 7.1 Terman02 40.0
    function tau_r_1 ms = 17.5ms
    function theta_r_tau mV = 68.0mV
    function sigma_r_tau mV = -2.2mV

    #steady state values for gating variables
    function theta_a mV = -63.0mV
    function sigma_a mV = 7.8mV
    function theta_h mV = -39.0mV
    function sigma_h mV = -3.1mV
    function theta_m mV = -30.0mV
    function sigma_m mV = 15.0mV
    function theta_n mV = -32.0mV
    function sigma_n mV = 8.0mV
    function theta_r mV = -67.0mV
    function sigma_r mV = -2.0mV
    function theta_s mV = -39.0mV
    function sigma_s mV = 8.0mV

    function theta_b real = 0.25 # Guo 0.25 Terman02 0.4
    function sigma_b real = 0.07 # Guo 0.07 Terman02 -0.1

    #time evolvement of gating variables
    function phi_h real = 0.75
    function phi_n real = 0.75
    function phi_r real = 0.5 # Guo 0.5 Terman02 0.2

    # Calcium concentration and afterhyperpolarization current
    function epsilon 1/ms = 0.00005 / ms # 1/ms Guo 0.00005 Terman02 0.0000375
    function k_Ca real = 22.5
    function k1 real = 15.0

    function I_ex_mod pA = -convolve(g_ex,spikeExc)*V_m
    function I_in_mod pA = convolve(g_in, spikeInh) * (V_m-E_gs)


    function tau_n mV = tau_n_0 + tau_n_1 / (1. + exp(-(V_m-theta_n_tau)/sigma_n_tau))
    function tau_h mV = tau_h_0 + tau_h_1 / (1. + exp(-(V_m-theta_h_tau)/sigma_h_tau))
    function tau_r mV = tau_r_0 + tau_r_1 / (1. + exp(-(V_m-theta_r_tau)/sigma_r_tau))

    function a_inf real = 1. / (1. +exp(-(V_m-theta_a)/sigma_a))
    function h_inf real = 1. / (1. + exp(-(V_m-theta_h)/sigma_h));
    function m_inf real = 1. / (1. + exp(-(V_m-theta_m)/sigma_m))
    function n_inf real = 1. / (1. + exp(-(V_m-theta_n)/sigma_n))
    function r_inf real = 1. / (1. + exp(-(V_m-theta_r)/sigma_r))
    function s_inf real = 1. / (1. + exp(-(V_m-theta_s)/sigma_s))
    function b_inf real = 1. / (1. + exp((gate_r-theta_b)/sigma_b)) - 1. / (1. + exp(-theta_b/sigma_b))

    function I_Na  pA =  g_Na  * m_inf * m_inf * m_inf * gate_h    * (V_m - E_Na)
    function I_K   pA =  g_K   * gate_n * gate_n * gate_n * gate_n * (V_m - E_K )
    function I_L   pA =  g_L                                 * (V_m - E_L )
    function I_T   pA =  g_T   *a_inf*a_inf*a_inf*b_inf*b_inf* (V_m - E_Ca)
    function I_Ca  pA =  g_Ca  * s_inf * s_inf               * (V_m - E_Ca)
    function I_ahp pA =  g_ahp * (Ca_con / (Ca_con + k1))    * (V_m - E_K )

    # V dot -- synaptic input are currents, inhib current is negative
    V_m' = ( -(I_Na + I_K + I_L + I_T + I_Ca + I_ahp) + currents + I_e + I_ex_mod + I_in_mod) / C_m

    #channel dynamics
    gate_h' = phi_h *((h_inf-gate_h) / tau_h) * mV/ms  # h-variable
    gate_n' = phi_n *((n_inf-gate_n) / tau_n) * mV/ms # n-variable
    gate_r' = phi_r *((r_inf-gate_r) / tau_r) * mV/ms # r-variable

    #Calcium concentration
    Ca_con' = epsilon*( (-I_Ca  - I_T ) / pA - k_Ca * Ca_con)

    # synapses: alpha functions
    ## alpha function for the g_in
    shape g_in'' = (-2/tau_syn_in) * g_in'-(1/tau_syn_in**2) * g_in

    ## alpha function for the g_ex
    shape g_ex'' = (-2/tau_syn_ex) * g_ex'-(1/tau_syn_ex**2) * g_ex
  end

  parameters:
    E_L        mV = -60mV  # Resting membrane potential in mV.
    g_L        nS = 2.25nS # Leak conductance in nS.
    C_m        pF = 1.0 pF # Capacity of the membrane in pF.
    E_Na       mV = 55mV   # Sodium reversal potential in mV.
    g_Na       nS = 37.5nS # Sodium peak conductance in nS.
    E_K        mV = -80.0mV# Potassium reversal potential in mV.
    g_K        nS = 45.0nS # Potassium peak conductance in nS.
    E_Ca       mV = 120mV  # Calcium reversal potential in mV.
    g_Ca       nS = 140nS  # Calcium peak conductance in nS.
    g_T        nS = 0.5nS  # T-type Calcium channel peak conductance in nS.
    g_ahp      nS = 9nS    # afterpolarization current peak conductance in nS.
    tau_syn_ex ms = 1.0ms  # Rise time of the excitatory synaptic alpha function in ms.
    tau_syn_in ms = 0.08ms # Rise time of the inhibitory synaptic alpha function in ms.
    I_e        pA = 0pA    # Constant external input current in pA.
    E_gs			 mV = -85.0mV# reversal potential for inhibitory input (from GPe)
    t_ref      ms = 2ms    # refractory time in ms
  end

  internals:
<<<<<<< HEAD
=======
    PSCurrInit_E 1/ms = e / tau_syn_ex
    PSCurrInit_I 1/ms = e / tau_syn_in

>>>>>>> 9956bfe9
    refractory_counts integer = steps(t_ref)
  end

  input:
      spikeInh pA <- inhibitory spike
      spikeExc pA <- excitatory spike
      currents <- current
  end

  output: spike

  update:
    U_old mV = V_m
    integrate_odes()

    # sending spikes: crossing 0 mV, pseudo-refractoriness and local maximum...
    if r > 0:
      r -= 1
    elif V_m > 0mV and U_old > V_m:
      r = refractory_counts
      emit_spike()
    end

<<<<<<< HEAD
=======
    g_ex' += spikeExc * PSCurrInit_E
    g_in' += spikeInh * PSCurrInit_I

>>>>>>> 9956bfe9
  end

end<|MERGE_RESOLUTION|>--- conflicted
+++ resolved
@@ -353,12 +353,6 @@
   end
 
   internals:
-<<<<<<< HEAD
-=======
-    PSCurrInit_E 1/ms = e / tau_syn_ex
-    PSCurrInit_I 1/ms = e / tau_syn_in
-
->>>>>>> 9956bfe9
     refractory_counts integer = steps(t_ref)
   end
 
@@ -381,13 +375,6 @@
       r = refractory_counts
       emit_spike()
     end
-
-<<<<<<< HEAD
-=======
-    g_ex' += spikeExc * PSCurrInit_E
-    g_in' += spikeInh * PSCurrInit_I
-
->>>>>>> 9956bfe9
   end
 
 end