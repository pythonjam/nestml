--- conflicted
+++ resolved
@@ -85,17 +85,12 @@
   equations:
     shape I_shape_in = pA * (e/tau_syn_in) * t * exp(-1/tau_syn_in*t)
     shape I_shape_ex = pA * (e/tau_syn_ex) * t * exp(-1/tau_syn_ex*t)
-<<<<<<< HEAD
     recordable inline V_m mV = V_abs + E_L # Membrane potential.
-    inline I pA = convolve(I_shape_in, in_spikes) + convolve(I_shape_ex, ex_spikes) + I_e + currents
-=======
-    function I pA = convolve(I_shape_in, in_spikes) + convolve(I_shape_ex, ex_spikes) + I_e + I_stim
->>>>>>> 57f7e102
-    V_abs' = -1/Tau * V_abs + 1/C_m * I
+    inline I pA = convolve(I_shape_in, in_spikes) + convolve(I_shape_ex, ex_spikes) + I_e + I_stim
+    V_abs' = -V_abs/Tau + I/C_m
   end
 
   parameters:
-<<<<<<< HEAD
     C_m     pF = 250 pF   # Capacitance of the membrane
     Tau     ms = 10 ms    # Membrane time constant
     tau_syn_in ms = 2 ms  # Time constant of synaptic current
@@ -104,20 +99,9 @@
     E_L     mV = -70 mV   # Resting potential
     V_reset mV = -70 mV - E_L # Reset potential of the membrane
     Theta   mV = -55 mV - E_L # Spike threshold
-    I_e     pA = 0 pA     # Constant external input current
-=======
-    C_m     pF = 250 pF   # Capacity of the membrane
-    Tau     ms = 10 ms    # Membrane time constant.
-    tau_syn_in ms = 2 ms  # Time constant of synaptic current.
-    tau_syn_ex ms = 2 ms  # Time constant of synaptic current.
-    t_ref   ms = 2 ms     # Duration of refractory period.
-    E_L     mV = -70 mV   # Resting potential.
-    function V_reset mV = -70 mV - E_L # Reset potential of the membrane.
-    function Theta   mV = -55 mV - E_L # Spike threshold.
 
     # constant external input current
     I_e pA = 0 pA
->>>>>>> 57f7e102
   end
 
   internals:
@@ -125,15 +109,9 @@
   end
 
   input:
-<<<<<<< HEAD
     ex_spikes pA <- excitatory spike
     in_spikes pA <- inhibitory spike
-    currents <- current
-=======
-    ex_spikes pA  <- excitatory spike
-    in_spikes pA  <- inhibitory spike
     I_stim pA <- current
->>>>>>> 57f7e102
   end
 
   output: spike
