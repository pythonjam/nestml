--- conflicted
+++ resolved
@@ -30,13 +30,9 @@
 from pynestml.symbols.symbol import SymbolKind
 from pynestml.symbols.unit_type_symbol import UnitTypeSymbol
 from pynestml.utils.ast_utils import ASTUtils
-<<<<<<< HEAD
 from pynestml.utils.logger import Logger, LoggingLevel
 from pynestml.utils.messages import Messages
 
-=======
-from pynestml.utils.messages import Messages
->>>>>>> 57f7e102
 
 class GSLReferenceConverter(IReferenceConverter):
     """
@@ -80,9 +76,6 @@
             return GSLNamesConverter.name(symbol)
 
         if symbol.is_buffer():
-<<<<<<< HEAD
-            return prefix + 'B_.' + NestNamesConverter.buffer_value(symbol)
-=======
             if isinstance(symbol.get_type_symbol(), UnitTypeSymbol):
                 units_conversion_factor = UnitConverter.get_factor(symbol.get_type_symbol().unit.unit)
             else:
@@ -90,13 +83,12 @@
             s = ""
             if not units_conversion_factor == 1:
                 s += "(" + str(units_conversion_factor) + " * "
-            s += 'node.B_.' + NestNamesConverter.buffer_value(symbol)
+            s += prefix + 'B_.' + NestNamesConverter.buffer_value(symbol)
             if symbol.has_vector_parameter():
                 s += '[i]'
             if not units_conversion_factor == 1:
                 s += ")"
             return s
->>>>>>> 57f7e102
 
         if symbol.is_local() or symbol.is_function:
             return variable_name
