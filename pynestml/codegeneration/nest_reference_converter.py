#
# nest_reference_converter.py
#
# This file is part of NEST.
#
# Copyright (C) 2004 The NEST Initiative
#
# NEST is free software: you can redistribute it and/or modify
# it under the terms of the GNU General Public License as published by
# the Free Software Foundation, either version 2 of the License, or
# (at your option) any later version.
#
# NEST is distributed in the hope that it will be useful,
# but WITHOUT ANY WARRANTY; without even the implied warranty of
# MERCHANTABILITY or FITNESS FOR A PARTICULAR PURPOSE.  See the
# GNU General Public License for more details.
#
# You should have received a copy of the GNU General Public License
# along with NEST.  If not, see <http://www.gnu.org/licenses/>.

from pynestml.codegeneration.gsl_names_converter import GSLNamesConverter
from pynestml.codegeneration.i_reference_converter import IReferenceConverter
from pynestml.codegeneration.nest_names_converter import NestNamesConverter
from pynestml.codegeneration.unit_converter import UnitConverter
from pynestml.meta_model.ast_arithmetic_operator import ASTArithmeticOperator
from pynestml.meta_model.ast_bit_operator import ASTBitOperator
from pynestml.meta_model.ast_comparison_operator import ASTComparisonOperator
from pynestml.meta_model.ast_function_call import ASTFunctionCall
from pynestml.meta_model.ast_logical_operator import ASTLogicalOperator
from pynestml.meta_model.ast_unary_operator import ASTUnaryOperator
from pynestml.meta_model.ast_variable import ASTVariable
from pynestml.symbols.predefined_functions import PredefinedFunctions
from pynestml.symbols.predefined_units import PredefinedUnits
from pynestml.symbols.predefined_variables import PredefinedVariables
from pynestml.symbols.symbol import SymbolKind
from pynestml.symbols.unit_type_symbol import UnitTypeSymbol
from pynestml.utils.ast_utils import ASTUtils
from pynestml.utils.logger import Logger, LoggingLevel
from pynestml.utils.messages import Messages


class NESTReferenceConverter(IReferenceConverter):
    """
    This concrete reference converter is used to transfer internal names to counter-pieces in NEST.
    """

    def __init__(self, uses_gsl=False):
        """
        Standard constructor.
        :param uses_gsl: indicates whether GSL is used.
        :type uses_gsl: bool
        """
        self.uses_gsl = uses_gsl
        return

    @classmethod
    def convert_binary_op(cls, binary_operator):
        """
        Converts a single binary operator to nest processable format.
        :param binary_operator: a single binary operator string.
        :type binary_operator: AST_
        :return: the corresponding nest representation
        :rtype: str
        """
        if isinstance(binary_operator, ASTArithmeticOperator):
            return cls.convert_arithmetic_operator(binary_operator)
        if isinstance(binary_operator, ASTBitOperator):
            return cls.convert_bit_operator(binary_operator)
        if isinstance(binary_operator, ASTComparisonOperator):
            return cls.convert_comparison_operator(binary_operator)
        if isinstance(binary_operator, ASTLogicalOperator):
            return cls.convert_logical_operator(binary_operator)
        else:
            raise RuntimeError('Cannot determine binary operator!')

    @classmethod
    def convert_function_call(cls, function_call, prefix=''):
        """
        Converts a single handed over function call to C++ NEST API syntax.

        Parameters
        ----------
        function_call : ASTFunctionCall
            The function call node to convert.
        prefix : str
            Optional string that will be prefixed to the function call. For example, to refer to a function call in the class "node", use a prefix equal to "node." or "node->".

            Predefined functions will not be prefixed.

        Returns
        -------
        s : str
            The function call string in C++ syntax.
        """
        function_name = function_call.get_name()

        if function_name == 'and':
            return '&&'

        if function_name == 'or':
            return '||'

        if function_name == PredefinedFunctions.TIME_RESOLUTION:
            return 'nest::Time::get_resolution().get_ms()'

        if function_name == PredefinedFunctions.TIME_STEPS:
            return 'nest::Time(nest::Time::ms((double) ({!s}))).get_steps()'

        if function_name == PredefinedFunctions.CLIP:
            # warning: the arguments of this function must swapped and
            # are therefore [v_max, v_min, v], hence its structure
            return 'std::min({2!s}, std::max({1!s}, {0!s}))'

        if function_name == PredefinedFunctions.MAX:
            return 'std::max({!s}, {!s})'

        if function_name == PredefinedFunctions.MIN:
            return 'std::min({!s}, {!s})'

        if function_name == PredefinedFunctions.EXP:
            return 'std::exp({!s})'

        if function_name == PredefinedFunctions.LN:
            return 'std::log({!s})'

        if function_name == PredefinedFunctions.LOG10:
            return 'std::log10({!s})'

        if function_name == PredefinedFunctions.COSH:
              return 'std::cosh({!s})'

        if function_name == PredefinedFunctions.SINH:
              return 'std::sinh({!s})'

        if function_name == PredefinedFunctions.TANH:
            return 'std::tanh({!s})'

        if function_name == PredefinedFunctions.EXPM1:
            return 'numerics::expm1({!s})'

        if function_name == PredefinedFunctions.RANDOM_NORMAL:
            return '(({!s}) + ({!s}) * ' + prefix + 'normal_dev_( nest::kernel().rng_manager.get_rng( ' + prefix + 'get_thread() ) ))'

        if function_name == PredefinedFunctions.RANDOM_UNIFORM:
            return '(({!s}) + ({!s}) * nest::kernel().rng_manager.get_rng( ' + prefix + 'get_thread() )->drand())'

        if function_name == PredefinedFunctions.EMIT_SPIKE:
            return 'set_spiketime(nest::Time::step(origin.get_steps()+lag+1));\n' \
                   'nest::SpikeEvent se;\n' \
                   'nest::kernel().event_delivery_manager.send(*this, se, lag)'

        # suppress prefix for misc. predefined functions
        function_is_predefined = PredefinedFunctions.get_function(function_name)  # check if function is "predefined" purely based on the name, as we don't have access to the function symbol here
        if function_is_predefined:
            prefix = ''

        if ASTUtils.needs_arguments(function_call):
            n_args = len(function_call.get_args())
            return prefix + function_name + '(' + ', '.join(['{!s}' for _ in range(n_args)]) + ')'
        return prefix + function_name + '()'

    def convert_name_reference(self, variable, prefix=''):
        """
        Converts a single variable to nest processable format.
        :param variable: a single variable.
        :type variable: ASTVariable
        :return: a nest processable format.
        :rtype: str
        """
        from pynestml.codegeneration.nest_printer import NestPrinter
        assert (variable is not None and isinstance(variable, ASTVariable)), \
            '(PyNestML.CodeGeneration.NestReferenceConverter) No or wrong type of uses-gsl provided (%s)!' % type(
                variable)
        variable_name = NestNamesConverter.convert_to_cpp_name(variable.get_complete_name())

        if variable_name == PredefinedVariables.E_CONSTANT:
            return 'numerics::e'

        assert not variable.get_scope() is None, "Undeclared variable: " + variable.get_complete_name()

        symbol = variable.get_scope().resolve_to_symbol(variable_name, SymbolKind.VARIABLE)
        if symbol is None:
            # test if variable name can be resolved to a type
            if PredefinedUnits.is_unit(variable.get_complete_name()):
                return str(UnitConverter.get_factor(PredefinedUnits.get_unit(variable.get_complete_name()).get_unit()))

            code, message = Messages.get_could_not_resolve(variable_name)
            Logger.log_message(log_level=LoggingLevel.ERROR, code=code, message=message,
                              error_position=variable.get_source_position())
            return ''

        if symbol.is_local():
            return variable_name + ('[i]' if symbol.has_vector_parameter() else '')

        if symbol.is_buffer():
<<<<<<< HEAD
            return NestPrinter.print_origin(symbol, prefix=prefix) \
                   + NestNamesConverter.buffer_value(symbol) \
                   + ('[i]' if symbol.has_vector_parameter() else '')
=======
            if isinstance(symbol.get_type_symbol(), UnitTypeSymbol):
                units_conversion_factor = UnitConverter.get_factor(symbol.get_type_symbol().unit.unit)
            else:
                units_conversion_factor = 1
            s = ""
            if not units_conversion_factor == 1:
                s += "(" + str(units_conversion_factor) + " * "
            s += NestPrinter.print_origin(symbol) + NestNamesConverter.buffer_value(symbol)
            if symbol.has_vector_parameter():
                s += '[i]'
            if not units_conversion_factor == 1:
                s += ")"
            return s
>>>>>>> 57f7e102

        if symbol.is_function:
            return 'get_' + variable_name + '()' + ('[i]' if symbol.has_vector_parameter() else '')

        if symbol.is_shape():
            print("Printing node " + str(symbol.name))

        if symbol.is_init_values():
            temp = NestPrinter.print_origin(symbol, prefix=prefix)
            if self.uses_gsl:
                temp += GSLNamesConverter.name(symbol)
            else:
                temp += NestNamesConverter.name(symbol)
            temp += ('[i]' if symbol.has_vector_parameter() else '')
            return temp

        return NestPrinter.print_origin(symbol, prefix=prefix) + \
               NestNamesConverter.name(symbol) + \
               ('[i]' if symbol.has_vector_parameter() else '')

    @classmethod
    def convert_constant(cls, constant_name):
        """
        Converts a single handed over constant.
        :param constant_name: a constant as string.
        :type constant_name: str
        :return: the corresponding nest representation
        :rtype: str
        """
        if constant_name == 'inf':
            return 'std::numeric_limits<double_t>::infinity()'
        else:
            return constant_name

    @classmethod
    def convert_unary_op(cls, unary_operator):
        """
        Depending on the concretely used operator, a string is returned.
        :param unary_operator: a single operator.
        :type unary_operator:  ASTUnaryOperator
        :return: the same operator
        :rtype: str
        """
        if unary_operator.is_unary_plus:
            return '(' + '+' + '%s' + ')'
        elif unary_operator.is_unary_minus:
            return '(' + '-' + '%s' + ')'
        elif unary_operator.is_unary_tilde:
            return '(' + '~' + '%s' + ')'
        else:
            raise RuntimeError('Cannot determine unary operator!', LoggingLevel.ERROR)

    @classmethod
    def convert_encapsulated(cls):
        """
        Converts the encapsulating parenthesis to NEST style.
        :return: a set of parenthesis
        :rtype: str
        """
        return '(%s)'

    @classmethod
    def convert_logical_not(cls):
        """
        Returns a representation of the logical not in NEST.
        :return: a string representation
        :rtype: str
        """
        return '(' + '!' + '%s' + ')'

    @classmethod
    def convert_logical_operator(cls, op):
        """
        Prints a logical operator in NEST syntax.
        :param op: a logical operator object
        :type op: ASTLogicalOperator
        :return: a string representation
        :rtype: str
        """
        if op.is_logical_and:
            return '%s' + '&&' + '%s'
        elif op.is_logical_or:
            return '%s' + '||' + '%s'
        else:
            raise RuntimeError('Cannot determine logical operator!', LoggingLevel.ERROR)

    @classmethod
    def convert_comparison_operator(cls, op):
        """
        Prints a logical operator in NEST syntax.
        :param op: a logical operator object
        :type op: ASTComparisonOperator
        :return: a string representation
        :rtype: str
        """
        if op.is_lt:
            return '%s' + '<' + '%s'
        elif op.is_le:
            return '%s' + '<=' + '%s'
        elif op.is_eq:
            return '%s' + '==' + '%s'
        elif op.is_ne or op.is_ne2:
            return '%s' + '!=' + '%s'
        elif op.is_ge:
            return '%s' + '>=' + '%s'
        elif op.is_gt:
            return '%s' + '>' + '%s'
        else:
            raise RuntimeError('Cannot determine comparison operator!')

    @classmethod
    def convert_bit_operator(cls, op):
        """
        Prints a logical operator in NEST syntax.
        :param op: a logical operator object
        :type op: ASTBitOperator
        :return: a string representation
        :rtype: str
        """
        if op.is_bit_shift_left:
            return '%s' + '<<' '%s'
        if op.is_bit_shift_right:
            return '%s' + '>>' + '%s'
        if op.is_bit_and:
            return '%s' + '&' + '%s'
        if op.is_bit_or:
            return '%s' + '|' + '%s'
        if op.is_bit_xor:
            return '%s' + '^' + '%s'
        else:
            raise RuntimeError('Cannot determine bit operator!')

    @classmethod
    def convert_arithmetic_operator(cls, op):
        """
        Prints a logical operator in NEST syntax.
        :param op: a logical operator object
        :type op: ASTArithmeticOperator
        :return: a string representation
        :rtype: str
        """
        if op.is_plus_op:
            return '%s' + ' + ' + '%s'
        if op.is_minus_op:
            return '%s' + ' - ' + '%s'
        if op.is_times_op:
            return '%s' + ' * ' + '%s'
        if op.is_div_op:
            return '%s' + ' / ' + '%s'
        if op.is_modulo_op:
            return '%s' + ' % ' + '%s'
        if op.is_pow_op:
            return 'pow' + '(%s, %s)'
        raise RuntimeError('Cannot determine arithmetic operator!')

    @classmethod
    def convert_ternary_operator(cls):
        """
        Prints a ternary operator in NEST syntax.
        :return: a string representation
        :rtype: str
        """
        return '(' + '%s' + ') ? (' + '%s' + ') : (' + '%s' + ')'
<|MERGE_RESOLUTION|>--- conflicted
+++ resolved
@@ -193,11 +193,6 @@
             return variable_name + ('[i]' if symbol.has_vector_parameter() else '')
 
         if symbol.is_buffer():
-<<<<<<< HEAD
-            return NestPrinter.print_origin(symbol, prefix=prefix) \
-                   + NestNamesConverter.buffer_value(symbol) \
-                   + ('[i]' if symbol.has_vector_parameter() else '')
-=======
             if isinstance(symbol.get_type_symbol(), UnitTypeSymbol):
                 units_conversion_factor = UnitConverter.get_factor(symbol.get_type_symbol().unit.unit)
             else:
@@ -205,13 +200,12 @@
             s = ""
             if not units_conversion_factor == 1:
                 s += "(" + str(units_conversion_factor) + " * "
-            s += NestPrinter.print_origin(symbol) + NestNamesConverter.buffer_value(symbol)
+            s += NestPrinter.print_origin(symbol, prefix=prefix) + NestNamesConverter.buffer_value(symbol)
             if symbol.has_vector_parameter():
                 s += '[i]'
             if not units_conversion_factor == 1:
                 s += ")"
             return s
->>>>>>> 57f7e102
 
         if symbol.is_function:
             return 'get_' + variable_name + '()' + ('[i]' if symbol.has_vector_parameter() else '')
