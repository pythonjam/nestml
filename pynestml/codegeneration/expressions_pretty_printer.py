#
# expressions_pretty_printer.py
#
# This file is part of NEST.
#
# Copyright (C) 2004 The NEST Initiative
#
# NEST is free software: you can redistribute it and/or modify
# it under the terms of the GNU General Public License as published by
# the Free Software Foundation, either version 2 of the License, or
# (at your option) any later version.
#
# NEST is distributed in the hope that it will be useful,
# but WITHOUT ANY WARRANTY; without even the implied warranty of
# MERCHANTABILITY or FITNESS FOR A PARTICULAR PURPOSE.  See the
# GNU General Public License for more details.
#
# You should have received a copy of the GNU General Public License
# along with NEST.  If not, see <http://www.gnu.org/licenses/>.
from pynestml.codegeneration.i_reference_converter import IReferenceConverter
from pynestml.codegeneration.idempotent_reference_converter import IdempotentReferenceConverter
from pynestml.meta_model.ast_expression import ASTExpression
from pynestml.meta_model.ast_expression_node import ASTExpressionNode
from pynestml.meta_model.ast_function_call import ASTFunctionCall
from pynestml.meta_model.ast_simple_expression import ASTSimpleExpression
from pynestml.symbols.predefined_functions import PredefinedFunctions
from pynestml.utils.ast_utils import ASTUtils

class ExpressionsPrettyPrinter(object):
    """
    Converts expressions to the executable platform dependent code. By using different
    referenceConverters for the handling of variables, names, and functions can be adapted. For this,
    implement own IReferenceConverter specialisation.
    This class is used to transform only parts of the procedural language and not nestml in whole.
    """

    def __init__(self, reference_converter=None, types_printer=None):
        # type: (IReferenceConverter,TypesPrinter) -> None
        # todo by kp: this should expect a ITypesPrinter as the second arg
        if reference_converter is not None:
            self.reference_converter = reference_converter
        else:
            self.reference_converter = IdempotentReferenceConverter()
        if types_printer is not None:
            self.types_printer = types_printer
        else:
            self.types_printer = TypesPrinter()

    def print_expression(self, node, prefix=''):
<<<<<<< HEAD
        # type: (ASTExpressionNode) -> str
=======
        """Print an expression.

        Parameters
        ----------
        node : ASTExpressionNode
            The expression node to print.
        prefix : str
            *See documentation for the function print_function_call().*

        Returns
        -------
        s : str
            The expression string.
        """
>>>>>>> 73f484e2
        if node.get_implicit_conversion_factor() is not None:
            return str(node.get_implicit_conversion_factor()) + ' * (' + self.__do_print(node) + ')'
        else:
            return self.__do_print(node, prefix=prefix)

    def __do_print(self, node, prefix=''):
        # type: (ASTExpressionNode) -> str
        if isinstance(node, ASTSimpleExpression):
            if node.has_unit():
                # todo by kp: this should not be done in the typesPrinter, obsolete
                return self.types_printer.pretty_print(node.get_numeric_literal()) + '*' + \
                       self.reference_converter.convert_name_reference(node.get_variable())
            elif node.is_numeric_literal():
                return str(node.get_numeric_literal())
            elif node.is_inf_literal:
                return self.reference_converter.convert_constant('inf')
            elif node.is_string():
                return self.types_printer.pretty_print(node.get_string())
            elif node.is_boolean_true:
                return self.types_printer.pretty_print(True)
            elif node.is_boolean_false:
                return self.types_printer.pretty_print(False)
            elif node.is_variable():
                return self.reference_converter.convert_name_reference(node.get_variable())
            elif node.is_function_call():
                return self.print_function_call(node.get_function_call(), prefix=prefix)
        elif isinstance(node, ASTExpression):
            # a unary operator
            if node.is_unary_operator():
                op = self.reference_converter.convert_unary_op(node.get_unary_operator())
                rhs = self.print_expression(node.get_expression(), prefix=prefix)
                return op % rhs
            # encapsulated in brackets
            elif node.is_encapsulated:
                return self.reference_converter.convert_encapsulated() % self.print_expression(node.get_expression(), prefix=prefix)
            # logical not
            elif node.is_logical_not:
                op = self.reference_converter.convert_logical_not()
                rhs = self.print_expression(node.get_expression(), prefix=prefix)
                return op % rhs
            # compound rhs with lhs + rhs
            elif node.is_compound_expression():
                lhs = self.print_expression(node.get_lhs(), prefix=prefix)
                op = self.reference_converter.convert_binary_op(node.get_binary_operator())
                rhs = self.print_expression(node.get_rhs(), prefix=prefix)
                return op % (lhs, rhs)
            elif node.is_ternary_operator():
                condition = self.print_expression(node.get_condition(), prefix=prefix)
                if_true = self.print_expression(node.get_if_true(), prefix=prefix)
                if_not = self.print_expression(node.if_not, prefix=prefix)
                return self.reference_converter.convert_ternary_operator() % (condition, if_true, if_not)
        else:
            raise RuntimeError('Unsupported rhs in rhs pretty printer!')

    def print_function_call(self, function_call, prefix=''):
<<<<<<< HEAD
        # type: (ASTFunctionCall) -> str
        function_name = self.reference_converter.convert_function_call(function_call)
        function_is_predefined = PredefinedFunctions.get_function(function_call.get_name())  # check if function is "predefined" purely based on the name, as we don't have access to the function symbol here

        if function_is_predefined:
            prefix = ''

        if ASTUtils.needs_arguments(function_call):
            return prefix + function_name.format(*self.print_function_call_argument_list(function_call, prefix=prefix))
=======
        """Print a function call, including bracketed arguments list.

        Parameters
        ----------
        node : ASTFunctionCall
            The function call node to print.
        prefix : str
            Optional string that will be prefixed to the function call. For example, to refer to a function call in the class "node", use a prefix equal to "node." or "node->".

            Predefined functions will not be prefixed.

        Returns
        -------
        s : str
            The function call string.
        """
        function_name = self.reference_converter.convert_function_call(function_call, prefix=prefix)

        if ASTUtils.needs_arguments(function_call):
            return function_name % self.print_function_call_argument_list(function_call, prefix=prefix)
>>>>>>> 73f484e2
        else:
            return prefix + function_name

    def print_function_call_argument_list(self, function_call, prefix=''):
        # type: (ASTFunctionCall) -> tuple of str
        ret = []
        for arg in function_call.get_args():
            ret.append(self.print_expression(arg, prefix=prefix))
<<<<<<< HEAD
        function_name = self.reference_converter.convert_function_call(function_call)

=======
>>>>>>> 73f484e2
        return tuple(ret)


class TypesPrinter(object):
    """
    Returns a processable format of the handed over element.
    """

    @classmethod
    def pretty_print(cls, element):
        assert (element is not None), \
            '(PyNestML.CodeGeneration.PrettyPrinter) No element provided (%s)!' % element
        if isinstance(element, bool) and element:
            return 'true'
        elif isinstance(element, bool) and not element:
            return 'false'
        elif isinstance(element, int) or isinstance(element, float):
            return str(element)<|MERGE_RESOLUTION|>--- conflicted
+++ resolved
@@ -47,9 +47,6 @@
             self.types_printer = TypesPrinter()
 
     def print_expression(self, node, prefix=''):
-<<<<<<< HEAD
-        # type: (ASTExpressionNode) -> str
-=======
         """Print an expression.
 
         Parameters
@@ -64,7 +61,6 @@
         s : str
             The expression string.
         """
->>>>>>> 73f484e2
         if node.get_implicit_conversion_factor() is not None:
             return str(node.get_implicit_conversion_factor()) + ' * (' + self.__do_print(node) + ')'
         else:
@@ -120,17 +116,6 @@
             raise RuntimeError('Unsupported rhs in rhs pretty printer!')
 
     def print_function_call(self, function_call, prefix=''):
-<<<<<<< HEAD
-        # type: (ASTFunctionCall) -> str
-        function_name = self.reference_converter.convert_function_call(function_call)
-        function_is_predefined = PredefinedFunctions.get_function(function_call.get_name())  # check if function is "predefined" purely based on the name, as we don't have access to the function symbol here
-
-        if function_is_predefined:
-            prefix = ''
-
-        if ASTUtils.needs_arguments(function_call):
-            return prefix + function_name.format(*self.print_function_call_argument_list(function_call, prefix=prefix))
-=======
         """Print a function call, including bracketed arguments list.
 
         Parameters
@@ -150,21 +135,17 @@
         function_name = self.reference_converter.convert_function_call(function_call, prefix=prefix)
 
         if ASTUtils.needs_arguments(function_call):
-            return function_name % self.print_function_call_argument_list(function_call, prefix=prefix)
->>>>>>> 73f484e2
+            return function_name.format(*self.print_function_call_argument_list(function_call, prefix=prefix))
         else:
-            return prefix + function_name
+            return function_name
 
     def print_function_call_argument_list(self, function_call, prefix=''):
         # type: (ASTFunctionCall) -> tuple of str
         ret = []
         for arg in function_call.get_args():
             ret.append(self.print_expression(arg, prefix=prefix))
-<<<<<<< HEAD
         function_name = self.reference_converter.convert_function_call(function_call)
 
-=======
->>>>>>> 73f484e2
         return tuple(ret)
 
 
