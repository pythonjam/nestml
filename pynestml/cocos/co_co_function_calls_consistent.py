--- conflicted
+++ resolved
@@ -49,12 +49,8 @@
 
     def visit_function_call(self, node):
         """
-<<<<<<< HEAD
-        For all expressions, check for all function calls, the corresponding function is declared.
-=======
         Check consistency for a single function call: check if the called function has been declared, whether the number and types of arguments correspond to the declaration, etc.
 
->>>>>>> 361e2110
         :param node: a single function call.
         :type node: ASTFunctionCall
         """
@@ -81,20 +77,6 @@
 
         # finally check if the call is correctly typed
         expected_types = symbol.get_parameter_types()
-<<<<<<< HEAD
-        actual_types = node.get_args()
-        for i in range(0, len(actual_types)):
-            expected_type = expected_types[i]
-            actual_type = actual_types[i].type
-            if isinstance(actual_type, ErrorTypeSymbol):
-                code, message = Messages.get_type_could_not_be_derived(actual_types[i])
-                Logger.log_message(code=code, message=message, log_level=LoggingLevel.ERROR,
-                                   error_position=actual_types[i].get_source_position())
-                return
-
-            if not actual_type.equals(expected_type) and not isinstance(expected_type, TemplateTypeSymbol):
-                TypeCaster.try_to_recover_or_error(expected_type, actual_type, actual_types[i])
-=======
         actual_args = node.get_args()
         actual_types = [arg.type for arg in actual_args]
         for actual_arg, actual_type, expected_type in zip(actual_args, actual_types, expected_types):
@@ -105,5 +87,4 @@
                 return
 
             if not actual_type.equals(expected_type) and not isinstance(expected_type, TemplateTypeSymbol):
-                TypeCaster.try_to_recover_or_error(expected_type, actual_type, actual_arg)
->>>>>>> 361e2110
+                TypeCaster.try_to_recover_or_error(expected_type, actual_type, actual_arg)