--- conflicted
+++ resolved
@@ -360,11 +360,7 @@
         cls.check_vector_in_non_vector_declaration_detected(neuron)
         cls.check_sum_has_correct_parameter(neuron)
         cls.check_expression_correct(neuron)
-<<<<<<< HEAD
-        #cls.check_function_argument_template_types_consistent(neuron)      # already called by the ASTFunctionCallVisitor
-=======
         cls.check_function_argument_template_types_consistent(neuron)
->>>>>>> e5723da7
         return
 
     @classmethod
