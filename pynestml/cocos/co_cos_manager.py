--- conflicted
+++ resolved
@@ -326,15 +326,11 @@
         CoCoIllegalExpression.check_co_co(neuron)
 
     @classmethod
-<<<<<<< HEAD
     def check_simple_delta_function(cls, neuron):
         CoCoSimpleDeltaFunction.check_co_co(neuron)
 
     @classmethod
-    def post_symbol_table_builder_checks(cls, neuron, after_ast_rewrite=False):
-=======
     def post_symbol_table_builder_checks(cls, neuron: ASTNeuron, after_ast_rewrite: bool=False):
->>>>>>> 70e49557
         """
         Checks all context conditions.
         :param neuron: a single neuron object.
