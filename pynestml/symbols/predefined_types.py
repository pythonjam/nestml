#
# predefined_types.py
#
# This file is part of NEST.
#
# Copyright (C) 2004 The NEST Initiative
#
# NEST is free software: you can redistribute it and/or modify
# it under the terms of the GNU General Public License as published by
# the Free Software Foundation, either version 2 of the License, or
# (at your option) any later version.
#
# NEST is distributed in the hope that it will be useful,
# but WITHOUT ANY WARRANTY; without even the implied warranty of
# MERCHANTABILITY or FITNESS FOR A PARTICULAR PURPOSE.  See the
# GNU General Public License for more details.
#
# You should have received a copy of the GNU General Public License
# along with NEST.  If not, see <http://www.gnu.org/licenses/>.
from copy import copy

from astropy.units.core import CompositeUnit
from astropy.units.quantity import Quantity

from pynestml.symbols.predefined_units import PredefinedUnits
from pynestml.symbols.unit_type_symbol import UnitTypeSymbol
from pynestml.symbols.template_type_symbol import TemplateTypeSymbol
from pynestml.utils.logger import LoggingLevel, Logger
from pynestml.utils.messages import Messages
from pynestml.utils.type_dictionary import TypeDictionary
from pynestml.utils.unit_type import UnitType


class PredefinedTypes(object):
    """
    This class represents all types which are predefined in the system.
    
    Attributes:
        name2type     A dict from names of variables to the corresponding type symbols. Type: dict(str->TypeSymbol)
        REAL_TYPE     The identifier of the type 'real'. Type: str
        VOID_TYPE     The identifier of the type 'void'. Type: str
        BOOLEAN_TYPE  The identifier of the type 'boolean'. Type: str
        STRING_TYPE   The identifier of the type 'string'. Type: str
        INTEGER_TYPE  The identifier of the type 'integer'. Type: str
    """
    name2type = {}
    REAL_TYPE = 'real'
    VOID_TYPE = 'void'
    BOOLEAN_TYPE = 'boolean'
    STRING_TYPE = 'string'
    INTEGER_TYPE = 'integer'

    @classmethod
    def register_types(cls):
        """
        Adds a set of primitive and unit data types to the set of predefined types. It assures that those types are
        valid and can be used.
        """
        cls.name2type = TypeDictionary()
        cls.__register_units()
        cls.__register_real()
        cls.__register_void()
        cls.__register_boolean()
        cls.__register_string()
        cls.__register_integer()
        return

    @classmethod
    def __register_units(cls):
        """
        Adds all units as predefined type symbols to the list of available types.
        """
        from pynestml.symbols.predefined_units import PredefinedUnits
        from pynestml.symbols.unit_type_symbol import UnitTypeSymbol
        units = PredefinedUnits.get_units()
        for unitName in units.keys():
            type_symbol = UnitTypeSymbol(unit=units[unitName])
            cls.name2type[unitName] = type_symbol
        return

    @classmethod
    def __register_real(cls):
        """
        Adds the real type symbol to the dict of predefined types.
        """
        from pynestml.symbols.real_type_symbol import RealTypeSymbol
        symbol = RealTypeSymbol()
        cls.name2type[symbol.get_symbol_name()] = symbol
        return

    @classmethod
    def __register_void(cls):
        """
        Adds the void type to the dict of predefined types.
        """
        from pynestml.symbols.void_type_symbol import VoidTypeSymbol
        symbol = VoidTypeSymbol()
        cls.name2type[symbol.get_symbol_name()] = symbol
        return

    @classmethod
    def __register_boolean(cls):
        """
        Adds the boolean type to the dict of predefined types.
        """
        from pynestml.symbols.boolean_type_symbol import BooleanTypeSymbol
        symbol = BooleanTypeSymbol()
        cls.name2type[symbol.get_symbol_name()] = symbol
        return

    @classmethod
    def __register_string(cls):
        """
        Adds the string type to the dict of predefined types.
        """
        from pynestml.symbols.string_type_symbol import StringTypeSymbol
        symbol = StringTypeSymbol()
        cls.name2type[symbol.get_symbol_name()] = symbol
        return

    @classmethod
    def __register_integer(cls):
        """
        Adds the integer type to the dict of predefined types.
        """
        from pynestml.symbols.integer_type_symbol import IntegerTypeSymbol
        symbol = IntegerTypeSymbol()
        cls.name2type[symbol.get_symbol_name()] = symbol
        return

    @classmethod
    def get_types(cls):
        """
        Returns the list of all predefined types.
        :return: a copy of a list of all predefined types.
        :rtype: copy(list(TypeSymbol)
        """
        return cls.name2type

    @classmethod
    def get_buffer_type_if_exists(cls, name):
        result = copy(cls.get_type(name))
        result.is_buffer = True
        return result

    @classmethod
    def get_type(cls, name):
        """
        Return a TypeSymbol for
        -registered types
        -Correct SI Units in name ("ms")
        -Correct Serializations of a UnitRepresentation

        In Case of UNITS always return a TS with serialization as name
        :param name: the name of the symbol. 
        :type name: str or unit
        :return: a single symbol copy or none
        :rtype: type_symbol or None
        """
        # this case deals with something like 1.0 if we have (1/ms) * ms
        if isinstance(name, Quantity) and name.unit == '':
            if name.value == 1.0 or name.value == 1:
                # in this case its only the factor 1, thus not a
                # real scalar or anything, thus return the simple real type
                return cls.get_real_type()
            else:
                # otherwise its a prefix, store it as such
                cls.register_unit(name)
                return cls.get_type(str(name))
        # this case deals with something like 1.0 if we have (ms/ms)
        if isinstance(name, CompositeUnit) and len(name.bases) == 0:
            return cls.get_real_type()
        if isinstance(name, CompositeUnit):
            cls.register_unit(name)
            return cls.get_type(str(name))
        if isinstance(name, Quantity):
            cls.register_unit(name.unit)
            return cls.get_type(str(name.unit))
        if name in cls.name2type:
            return cls.name2type[name]
        else:
            return

    @classmethod
    def get_real_type(cls):
        """
        Returns a copy of the type symbol of type real.
        :return: a real symbol.
        :rtype: type_symbol
        """
        return cls.name2type[cls.REAL_TYPE]

    @classmethod
    def get_void_type(cls):
        """
        Returns a copy of the type symbol of type void.
        :return: a void symbol.
        :rtype: type_symbol
        """
        return cls.name2type[cls.VOID_TYPE]

    @classmethod
    def get_boolean_type(cls):
        """
        Returns a copy of the type symbol of type boolean.
        :return: a boolean symbol.
        :rtype: type_symbol
        """
        return cls.name2type[cls.BOOLEAN_TYPE]

    @classmethod
    def get_string_type(cls):
        """
        Returns a copy of the type symbol of type string.
        :return: a new string symbol.
        :rtype: type_symbol
        """
        return cls.name2type[cls.STRING_TYPE]

    @classmethod
    def get_integer_type(cls):
        """
        Returns a new type symbol of type integer.
        :return: a new integer symbol.
        :rtype: type_symbol
        """
        return cls.name2type[cls.INTEGER_TYPE]

    @classmethod
    def get_template_type(cls, i):
        """
<<<<<<< HEAD
        Returns a new type symbol for argument type templating. The templates are uniquely identified with an integer number `i`.
=======
        Returns a new type symbol for argument type templating. The template types are uniquely identified with an integer number `i` (see TemplateTypeSymbol).
>>>>>>> 361e2110
        :return: a new integer symbol.
        :rtype: type_symbol
        """
        return TemplateTypeSymbol(i)

    @classmethod
    def register_type(cls, symbol):
        """
        Registers a new type into the system.
        :param: a single type symbol.
        :type: UnitTypeSymbol
        """
        if not symbol.is_primitive() and symbol.unit.get_name() not in cls.name2type.keys():
            cls.name2type[symbol.unit.get_name()] = symbol
            code, message = Messages.get_new_type_registered(symbol.unit.get_name())
            Logger.log_message(code=code, message=message, log_level=LoggingLevel.INFO)
        return

    @classmethod
    def register_unit(cls, unit):
        """
        Registers a new astropy unit into the system
        :param unit: an astropy Unit object
        :type unit: astropy.units.core.Unit
        """
        unit_type = UnitType(str(unit), unit)
        PredefinedUnits.register_unit(unit_type)
        type_symbol = UnitTypeSymbol(unit=unit_type)
        cls.register_type(type_symbol)
        return<|MERGE_RESOLUTION|>--- conflicted
+++ resolved
@@ -229,11 +229,7 @@
     @classmethod
     def get_template_type(cls, i):
         """
-<<<<<<< HEAD
-        Returns a new type symbol for argument type templating. The templates are uniquely identified with an integer number `i`.
-=======
         Returns a new type symbol for argument type templating. The template types are uniquely identified with an integer number `i` (see TemplateTypeSymbol).
->>>>>>> 361e2110
         :return: a new integer symbol.
         :rtype: type_symbol
         """
