#
# messages.py.py
#
# This file is part of NEST.
#
# Copyright (C) 2004 The NEST Initiative
#
# NEST is free software: you can redistribute it and/or modify
# it under the terms of the GNU General Public License as published by
# the Free Software Foundation, either version 2 of the License, or
# (at your option) any later version.
#
# NEST is distributed in the hope that it will be useful,
# but WITHOUT ANY WARRANTY; without even the implied warranty of
# MERCHANTABILITY or FITNESS FOR A PARTICULAR PURPOSE.  See the
# GNU General Public License for more details.
#
# You should have received a copy of the GNU General Public License
# along with NEST.  If not, see <http://www.gnu.org/licenses/>.
from enum import Enum


class Messages(object):
    """
    This class contains a collection of error messages which enables a centralized maintaining and modifications of
    those.
    """

    @classmethod
    def get_start_processing_file(cls, file_path):
        """
        Returns a message indicating that processing of a file has started
        :param file_path: the path to the file
        :type file_path: str
        :return: message code tuple
        :rtype: (MessageCode,str)
        """
        message = 'Start processing \'' + file_path + '\'!'
        return MessageCode.START_PROCESSING_FILE, message

    @classmethod
    def get_new_type_registered(cls, type_name):
        """
        Returns a message which indicates that a new type has been registered.
        :param type_name: a type name
        :type type_name: str
        :return: message code tuple
        :rtype: (MessageCode,str)
        """
        message = 'New type registered \'%s\'!' % type_name
        return MessageCode.TYPE_REGISTERED, message

    @classmethod
    def get_input_path_not_found(cls, path):
        message = 'Input path ("%s") not found!' % (path)
        return MessageCode.INPUT_PATH_NOT_FOUND, message

    @classmethod
    def get_unknown_target(cls, target):
        message = 'Unknown target ("%s")' % (target)
        return MessageCode.UNKNOWN_TARGET, message

    @classmethod
    def get_no_code_generated(cls):
        """
        Returns a message indicating that no code will be generated on this run.
        :return: a message
        :rtype: (MessageCode,str)
        """
        message = 'No target specified: no code will be generated'
        return MessageCode.NO_CODE_GENERATED, message

    @classmethod
    def get_lexer_error(cls):
        message = 'Error occurred during lexing: abort'
        return MessageCode.LEXER_ERROR, message

    @classmethod
    def get_parser_error(cls):
        message = 'Error occurred during parsing: abort'
        return MessageCode.PARSER_ERROR, message

    @classmethod
    def get_binary_operation_not_defined(cls, lhs, operator, rhs):
        message = 'Operation %s %s %s is not defined!' % (lhs, operator, rhs)
        return MessageCode.OPERATION_NOT_DEFINED, message

    @classmethod
    def get_unary_operation_not_defined(cls, operator, term):
        message = 'Operation %s%s is not defined!' % (operator, term)
        return MessageCode.OPERATION_NOT_DEFINED, message

    @classmethod
    def get_convolve_needs_buffer_parameter(cls):
        message = 'Convolve requires a buffer variable as second parameter!'
        return MessageCode.CONVOLVE_NEEDS_BUFFER_PARAMETER, message

    @classmethod
    def get_implicit_magnitude_conversion(cls, lhs, rhs, conversion_factor):
        message = 'Non-matching unit types at %s +/- %s! ' \
                  'Implicitly replaced by %s +/- %s * %s.' % (
                      lhs.print_symbol(), rhs.print_symbol(), lhs.print_symbol(), conversion_factor,
                      rhs.print_symbol())
        return MessageCode.IMPLICIT_CAST, message

    @classmethod
    def get_start_building_symbol_table(cls):
        """
        Returns a message that the building for a neuron has been started.
        :return: a message
        :rtype: (MessageCode,str)
        """
        return MessageCode.START_SYMBOL_TABLE_BUILDING, 'Start building symbol table!'

    @classmethod
    def get_function_call_implicit_cast(cls, arg_nr, function_call, expected_type, got_type, castable=False):
        """
        Returns a message indicating that an implicit cast has been performed.
        :param arg_nr: the number of the argument which is cast
        :type arg_nr: int
        :param function_call: a single function call
        :type function_call: ast_function_call
        :param expected_type: the expected type
        :type expected_type: type_symbol
        :param got_type: the got-type
        :type got_type: TypeSymbol
        :param castable: is the type castable
        :type castable: bool
        :return: a message
        :rtype: (MessageCode,str)
        """
        if not castable:
            message = str(arg_nr) + '. argument of function-call \'%s\' at is wrongly typed! Expected \'%s\',' \
                                    ' found \'%s\'!' % (function_call.get_name(), got_type.print_symbol(),
                                                        expected_type.print_symbol())
        else:
            message = str(arg_nr) + '. argument of function-call \'%s\' is wrongly typed! ' \
                                    'Implicit cast from \'%s\' to \'%s\'.' % (function_call.get_name(),
                                                                              got_type.print_symbol(),
                                                                              expected_type.print_symbol())
        return MessageCode.FUNCTION_CALL_TYPE_ERROR, message

    @classmethod
    def get_type_could_not_be_derived(cls, rhs):
        """
        Returns a message indicating that the type of the rhs rhs could not be derived.
        :param rhs: an rhs
        :type rhs: ast_expression or ast_simple_expression
        :return: a message
        :rtype: (MessageCode,str)

        """
        message = 'Type of \'%s\' could not be derived!' % rhs
        return MessageCode.TYPE_NOT_DERIVABLE, message

    @classmethod
    def get_implicit_cast_rhs_to_lhs(cls, rhs_type, lhs_type):
        """
        Returns a message indicating that the type of the lhs does not correspond to the one of the rhs, but the rhs
        can be cast down to lhs type.
        :param rhs_type: the type of the rhs
        :type rhs_type: str
        :param lhs_type: the type of the lhs
        :type lhs_type: str
        :return: a message
        :rtype:(MessageCode,str)
        """
        message = 'Implicit casting %s to %s!' % (rhs_type, lhs_type)
        return MessageCode.IMPLICIT_CAST, message

    @classmethod
    def get_different_type_rhs_lhs(cls, rhs_expression, lhs_expression, rhs_type, lhs_type):
        """
        Returns a message indicating that the type of the lhs does not correspond to the one of the rhs and can not
        be cast down to a common type.
        :param rhs_expression: the rhs rhs
        :type rhs_expression: ASTExpression or ASTSimpleExpression
        :param lhs_expression: the lhs rhs
        :type lhs_expression: ast_expression or ast_simple_expression
        :param rhs_type: the type of the rhs
        :type rhs_type: type_symbol
        :param lhs_type: the type of the lhs
        :type lhs_type: TypeSymbol
        :return: a message
        :rtype:(MessageCode,str)
        """
        message = 'Type of lhs \'%s\' does not correspond to rhs \'%s\'! LHS: \'%s\', RHS: \'%s\'!' % (
            lhs_expression,
            rhs_expression,
            lhs_type.print_symbol(),
            rhs_type.print_symbol())
        return MessageCode.CAST_NOT_POSSIBLE, message

    @classmethod
    def get_type_different_from_expected(cls, expected_type, got_type):
        """
        Returns a message indicating that the received type is different from the expected one.
        :param expected_type: the expected type
        :type expected_type: TypeSymbol
        :param got_type: the actual type
        :type got_type: type_symbol
        :return: a message
        :rtype: (MessageCode,str)
        """
        from pynestml.symbols.type_symbol import TypeSymbol
        assert (expected_type is not None and isinstance(expected_type, TypeSymbol)), \
            '(PyNestML.Utils.Message) Not a type symbol provided (%s)!' % type(expected_type)
        assert (got_type is not None and isinstance(got_type, TypeSymbol)), \
            '(PyNestML.Utils.Message) Not a type symbol provided (%s)!' % type(got_type)
        message = 'Actual type different from expected. Expected: \'%s\', got: \'%s\'!' % (
            expected_type.print_symbol(), got_type.print_symbol())
        return MessageCode.TYPE_DIFFERENT_FROM_EXPECTED, message

    @classmethod
    def get_buffer_set_to_conductance_based(cls, buffer):
        """
        Returns a message indicating that a buffer has been set to conductance based.
        :param buffer: the name of the buffer
        :type buffer: str
        :return: a message
        :rtype: (MessageCode,str)
        """
        assert (buffer is not None and isinstance(buffer, str)), \
            '(PyNestML.Utils.Message) Not a string provided (%s)!' % type(buffer)
        message = 'Buffer \'%s\' set to conductance based!' % buffer
        return MessageCode.BUFFER_SET_TO_CONDUCTANCE_BASED, message

    @classmethod
    def get_ode_updated(cls, variable_name):
        """
        Returns a message indicating that the ode of a variable has been updated.
        :param variable_name: the name of the variable
        :type variable_name: str
        :return: a message
        :rtype: (MessageCode,str)
        """
        assert (variable_name is not None and isinstance(variable_name, str)), \
            '(PyNestML.Utils.Message) Not a string provided (%s)!' % type(variable_name)
        message = 'Ode of \'%s\' updated!' % variable_name
        return MessageCode.ODE_UPDATED, message

    @classmethod
    def get_no_variable_found(cls, variable_name):
        """
        Returns a message indicating that a variable has not been found.
        :param variable_name: the name of the variable
        :type variable_name: str
        :return: a message
        :rtype: (MessageCode,str)
        """
        assert (variable_name is not None and isinstance(variable_name, str)), \
            '(PyNestML.Utils.Message) Not a string provided (%s)!' % type(variable_name)
        message = 'No variable \'%s\' found!' % variable_name
        return MessageCode.NO_VARIABLE_FOUND, message

    @classmethod
    def get_buffer_type_not_defined(cls, buffer_name):
        """
        Returns a message indicating that a buffer type has not been defined, thus nS is assumed.
        :param buffer_name: a buffer name
        :type buffer_name: str
        :return: a message
        :rtype: (MessageCode,str)
        """
        assert (buffer_name is not None and isinstance(buffer_name, str)), \
            '(PyNestML.Utils.Message) Not a string provided (%s)!' % type(buffer_name)
        from pynestml.symbols.predefined_types import PredefinedTypes
        message = 'No buffer type declared of \'%s\', \'%s\' is assumed!' \
                  % (buffer_name, PredefinedTypes.get_type('nS').print_symbol())
        return MessageCode.SPIKE_BUFFER_TYPE_NOT_DEFINED, message

    @classmethod
    def get_neuron_contains_errors(cls, neuron_name):
        """
        Returns a message indicating that a neuron contains errors thus no code is generated.
        :param neuron_name: the name of the neuron
        :type neuron_name: str
        :return: a message
        :rtype: (MessageCode,str)
        """
        assert (neuron_name is not None and isinstance(neuron_name, str)), \
            '(PyNestML.Utils.Message) Not a string provided (%s)!' % type(neuron_name)
        message = 'Neuron \'' + neuron_name + '\' contains errors. No code generated!'
        return MessageCode.NEURON_CONTAINS_ERRORS, message

    @classmethod
    def get_start_processing_neuron(cls, neuron_name):
        """
        Returns a message indicating that the processing of a neuron is started.
        :param neuron_name: the name of the neuron
        :type neuron_name: str
        :return: a message
        :rtype: (MessageCode,str)
        """
        assert (neuron_name is not None and isinstance(neuron_name, str)), \
            '(PyNestML.Utils.Message) Not a string provided (%s)!' % type(neuron_name)
        message = 'Starts processing of the neuron \'' + neuron_name + '\''
        return MessageCode.START_PROCESSING_NEURON, message

    @classmethod
    def get_code_generated(cls, neuron_name, path):
        """
        Returns a message indicating that code has been successfully generated for a neuron in a certain path.
        :param neuron_name: the name of the neuron.
        :type neuron_name: str
        :param path: the path to the file
        :type path: str
        :return: a message
        :rtype: (MessageCode,str)
        """
        assert (neuron_name is not None and isinstance(neuron_name, str)), \
            '(PyNestML.Utils.Message) Not a string provided (%s)!' % type(neuron_name)
        assert (path is not None and isinstance(path, str)), \
            '(PyNestML.Utils.Message) Not a string provided (%s)!' % type(path)
        message = 'Successfully generated NEST code for the neuron: \'' + neuron_name + '\' in: \'' + path + '\' !'
        return MessageCode.CODE_SUCCESSFULLY_GENERATED, message

    @classmethod
    def get_module_generated(cls, path):
        """
        Returns a message indicating that a module has been successfully generated.
        :param path: the path to the generated file
        :type path: str
        :return: a message
        :rtype: (MessageCode,str)
        """
        assert (path is not None and isinstance(path, str)), \
            '(PyNestML.Utils.Message) Not a string provided (%s)!' % type(path)
        message = 'Successfully generated NEST module code in \'' + path + '\' !'
        return MessageCode.MODULE_SUCCESSFULLY_GENERATED, message

    @classmethod
    def get_variable_used_before_declaration(cls, variable_name):
        """
        Returns a message indicating that a variable is used before declaration.
        :param variable_name: a variable name
        :type variable_name: str
        :return: a message
        :rtype: (MessageCode,str)
        """
        assert (variable_name is not None and isinstance(variable_name, str)), \
            '(PyNestML.Utils.Message) Not a string provided (%s)!' % type(variable_name)
        message = 'Variable \'%s\' used before declaration!' % variable_name
        return MessageCode.VARIABLE_USED_BEFORE_DECLARATION, message

    @classmethod
    def get_variable_not_defined(cls, variable_name):
        """
        Returns a message indicating that a variable is not defined .
        :param variable_name: a variable name
        :type variable_name: str
        :return: a message
        :rtype: (MessageCode,str)
        """
        assert (variable_name is not None and isinstance(variable_name, str)), \
            '(PyNestML.Utils.Message) Not a string provided (%s)!' % type(variable_name)
        message = 'Variable \'%s\' not defined!' % variable_name
        return MessageCode.NO_VARIABLE_FOUND, message

    @classmethod
    def get_variable_defined_recursively(cls, variable_name):
        """
        Returns a message indicating that a variable is defined recursively.
        :param variable_name: a variable name
        :type variable_name: str
        :return: a message
        :rtype: (MessageCode,str)
        """
        assert (variable_name is not None and isinstance(variable_name, str)), \
            '(PyNestML.Utils.Message) Not a string provided (%s)!' % type(variable_name)
        message = 'Variable \'%s\' defined recursively!' % variable_name
        return MessageCode.VARIABLE_DEFINED_RECURSIVELY, message

    @classmethod
    def get_value_assigned_to_buffer(cls, buffer_name):
        """
        Returns a message indicating that a value has been assigned to a buffer.
        :param buffer_name: a buffer name
        :type buffer_name: str
        :return: a message
        :rtype: (MessageCode,str)
        """
        assert (buffer_name is not None and isinstance(buffer_name, str)), \
            '(PyNestML.Utils.Message) Not a string provided (%s)!' % type(buffer_name)
        message = 'Value assigned to buffer \'%s\'!' % buffer_name
        return MessageCode.VALUE_ASSIGNED_TO_BUFFER, message

    @classmethod
    def get_first_arg_not_shape_or_equation(cls, func_name):
        """
        Indicates that the first argument of an rhs is not an equation or shape.
        :param func_name: the name of the function
        :type func_name: str
        :return: a message
        :rtype: (MessageCode,str)
        """
        assert (func_name is not None and isinstance(func_name, str)), \
            '(PyNestML.Utils.Message) Not a string provided (%s)!' % type(func_name)
        message = 'First argument of \'%s\' not a shape or equation!' % func_name
        return MessageCode.ARG_NOT_SHAPE_OR_EQUATION, message

    @classmethod
    def get_second_arg_not_a_buffer(cls, func_name):
        """
        Indicates that the second argument of an rhs is not a buffer.
        :param func_name: the name of the function
        :type func_name: str
        :return: a message
        :rtype: (MessageCode,str)
        """
        assert (func_name is not None and isinstance(func_name, str)), \
            '(PyNestML.Utils.Message) Not a string provided (%s)!' % type(func_name)
        message = 'Second argument of \'%s\' not a buffer!' % func_name
        return MessageCode.ARG_NOT_BUFFER, message

    @classmethod
    def get_wrong_numerator(cls, unit):
        """
        Indicates that the numerator of a unit is not 1.
        :param unit: the name of the unit
        :type unit: str
        :return: a message
        :rtype: (MessageCode,str)
        """
        assert (unit is not None and isinstance(unit, str)), \
            '(PyNestML.Utils.Message) Not a string provided (%s)!' % type(unit)
        message = 'Numeric numerator of unit \'%s\' not 1!' % unit
        return MessageCode.NUMERATOR_NOT_ONE, message

    @classmethod
    def get_order_not_declared(cls, lhs):
        """
        Indicates that the order has not been declared.
        :param lhs: the name of the variable
        :type lhs: str
        :return: a message
        :rtype: (MessageCode,str)
        """
        assert (lhs is not None and isinstance(lhs, str)), \
            '(PyNestML.Utils.Message) Not a string provided (%s)!' % lhs
        message = 'Order of differential equation for %s is not declared!' % lhs
        return MessageCode.ORDER_NOT_DECLARED, message

    @classmethod
    def get_current_buffer_specified(cls, name, keyword):
        """
        Indicates that the current buffer has been specified with a type keyword.
        :param name: the name of the buffer
        :type name: str
        :param keyword: the keyword
        :type keyword: list(str)
        :return: a message
        :rtype: (MessageCode,str)
        """
        assert (name is not None and isinstance(name, str)), \
            '(PyNestML.Utils.Message) Not a string provided (%s)!' % name
        message = 'Current buffer \'%s\' specified with type keywords (%s)!' % (name, keyword)
        return MessageCode.CURRENT_BUFFER_SPECIFIED, message

    @classmethod
    def get_block_not_defined_correctly(cls, block, missing):
        """
        Indicates that a given block has been defined several times or non.
        :param block: the name of the block which is not defined or defined multiple times.
        :type block: str
        :param missing: True if missing, False if multiple times.
        :type missing: bool
        :return: a message
        :rtype: (MessageCode,str)
        """
        assert (block is not None and isinstance(block, str)), \
            '(PyNestML.Utils.Message) Not a string provided (%s)!' % type(block)
        assert (missing is not None and isinstance(missing, bool)), \
            '(PyNestML.Utils.Message) Not a bool provided (%s)!' % type(missing)
        if missing:
            message = block + ' block not defined, model not correct!'
        else:
            message = block + ' block not unique, model not correct!!'
        return MessageCode.BLOCK_NOT_CORRECT, message

    @classmethod
    def get_equation_var_not_in_init_values_block(cls, variable_name):
        """
        Indicates that a variable in the equations block is not defined in the initial values block.
        :param variable_name: the name of the variable of an equation which is not defined in an equations block
        :type variable_name: str
        :return: a message
        :rtype: (MessageCode,str)
        """
        assert (variable_name is not None and isinstance(variable_name, str)), \
            '(PyNestML.Utils.Message) Not a string provided (%s)!' % type(variable_name)
        message = 'Ode equation lhs-variable \'%s\' not defined in initial-values block!' % variable_name
        return MessageCode.VARIABLE_NOT_IN_INIT, message

    @classmethod
    def get_wrong_number_of_args(cls, function_call, expected, got):
        """
        Indicates that a wrong number of arguments has been provided to the function call.
        :param function_call: a function call name
        :type function_call: str
        :param expected: the expected number of arguments
        :type expected: int
        :param got: the given number of arguments
        :type got: int
        :return: a message
        :rtype: (MessageCode,str)
        """
        assert (function_call is not None and isinstance(function_call, str)), \
            '(PyNestML.Utils.Message) Not a string provided (%s)!' % type(function_call)
        assert (expected is not None and isinstance(expected, int)), \
            '(PyNestML.Utils.Message) Not a int provided (%s)!' % type(expected)
        assert (got is not None and isinstance(got, int)), \
            '(PyNestML.Utils.Message) Not a string provided (%s)!' % type(got)
        message = 'Wrong number of arguments in function-call \'%s\'! Expected \'%s\', found \'%s\'.' % (
            function_call, expected, got)
        return MessageCode.WRONG_NUMBER_OF_ARGS, message

    @classmethod
    def get_no_rhs(cls, name):
        """
        Indicates that no right-hand side has been declared for the given variable.
        :param name: the name of the rhs variable
        :type name: str
        :return: a message
        :rtype: (MessageCode,str)
        """
        assert (name is not None and isinstance(name, str)), \
            '(PyNestML.Utils.Message) Not a string provided (%s)!' % type(name)
        message = 'Function variable \'%s\' has no right-hand side!' % name
        return MessageCode.NO_RHS, message

    @classmethod
    def get_several_lhs(cls, names):
        """
        Indicates that several left hand sides have been defined.
        :param names: a list of variables
        :type names: list(str)
        :return: a message
        :rtype: (MessageCode,str)
        """
        assert (names is not None and isinstance(names, list)), \
            '(PyNestML.Utils.Message) Not a list provided (%s)!' % type(names)
        message = 'Function declared with several variables (%s)!' % names
        return MessageCode.SEVERAL_LHS, message

    @classmethod
    def get_function_redeclared(cls, name, predefined):
        """
        Indicates that a function has been redeclared.
        :param name: the name of the function which has been redeclared.
        :type name: str
        :param predefined: True if function is predefined, otherwise False.
        :type predefined: bool
        :return: a message
        :rtype:(MessageCode,str)
        """
        assert (name is not None and isinstance(name, str)), \
            '(PyNestML.Utils.Message) Not a string provided (%s)!' % type(name)
        if predefined:
            message = 'Predefined function \'%s\' redeclared!' % name
        else:
            message = 'Function \'%s\' redeclared!' % name
        return MessageCode.FUNCTION_REDECLARED, message

    @classmethod
    def get_no_ode(cls, name):
        """
        Indicates that no ODE has been defined for a variable inside the initial values block.
        :param name: the name of the variable which does not have a defined ode
        :type name: str
        :return: a message
        :rtype: (MessageCode,str)
        """
        assert (name is not None and isinstance(name, str)), \
            '(PyNestML.Utils.Message) Not a string provided (%s)!' % type(name)
        message = 'Variable \'%s\' not provided with an ODE!' % name
        return MessageCode.NO_ODE, message

    @classmethod
    def get_no_init_value(cls, name):
        """
        Indicates that no initial value has been provided for a given variable.
        :param name: the name of the variable which does not have a initial value
        :type name: str
        :return: a message
        :rtype: (MessageCode,str)
        """
        assert (name is not None and isinstance(name, str)), \
            '(PyNestML.Utils.Message) Not a string provided (%s)!' % type(name)
        message = 'Initial value of ode variable \'%s\' not provided!' % name
        return MessageCode.NO_INIT_VALUE, message

    @classmethod
    def get_neuron_redeclared(cls, name):
        """
        Indicates that a neuron has been redeclared.
        :param name: the name of the neuron which has been redeclared.
        :type name: str
        :return: a message
        :rtype: (MessageCode,str)
        """
        assert (name is not None and isinstance(name, str)), \
            '(PyNestML.Utils.Message) Not a string provided (%s)!' % type(name)
        assert (name is not None and isinstance(name, str)), \
            '(PyNestML.Utils.Message) Not a string provided (%s)!' % type(name)
        message = 'Neuron \'%s\' redeclared!' % name
        return MessageCode.NEURON_REDECLARED, message

    @classmethod
    def get_nest_collision(cls, name):
        """
        Indicates that a collision between a user defined function and a nest function occurred.
        :param name: the name of the function which collides to nest
        :type name: str
        :return: a message
        :rtype: (MessageCode,str)
        """
        assert (name is not None and isinstance(name, str)), \
            '(PyNestML.Utils.Message) Not a string provided (%s)!' % type(name)
        message = 'Function \'%s\' collides with NEST namespace!' % name
        return MessageCode.NEST_COLLISION, message

    @classmethod
    def get_shape_outside_convolve(cls, name):
        """
        Indicates that a shape variable has been used outside a convolve call.
        :param name: the name of the shape
        :type name: str
        :return: message
        :rtype: (MessageCode,str)
        """
        assert (name is not None and isinstance(name, str)), \
            '(PyNestML.Utils.Message) Not a string provided (%s)!' % type(name)
        message = 'Shape \'%s\' used outside convolve!' % name
        return MessageCode.SHAPE_OUTSIDE_CONVOLVE, message

    @classmethod
    def get_compilation_unit_name_collision(cls, name, art1, art2):
        """
        Indicates that a name collision with the same neuron inside two artifacts.
        :param name: the name of the neuron which leads to collision
        :type name: str
        :param art1: the first artifact name
        :type art1: str
        :param art2: the second artifact name
        :type art2: str
        :return: a message
        :rtype: (MessageCode,str)
        """
        assert (name is not None and isinstance(name, str)), \
            '(PyNestML.Utils.Message) Not a string provided (%s)!' % type(name)
        assert (art1 is not None and isinstance(art1, str)), \
            '(PyNestML.Utils.Message) Not a string provided (%s)!' % type(art1)
        assert (art2 is not None and isinstance(art2, str)), \
            '(PyNestML.Utils.Message) Not a string provided (%s)!' % type(art2)
        message = 'Name collision of \'%s\' in \'%s\' and \'%s\'!' % (name, art1, art2)
        return MessageCode.NAME_COLLISION, message

    @classmethod
    def get_data_type_not_specified(cls, name):
        """
        Indicates that for a given element no type has been specified.
        :param name: the name of the variable for which a type has not been specified.
        :type name: str
        :return: a message
        :rtype: (MessageCode,str)
        """
        assert (name is not None and isinstance(name, str)), \
            '(PyNestML.Utils.Message) Not a string provided (%s)!' % type(name)
        message = 'Data type of \'%s\' at not specified!' % name
        return MessageCode.TYPE_NOT_SPECIFIED, message

    @classmethod
    def get_not_type_allowed(cls, name):
        """
        Indicates that a type for the given element is not allowed.
        :param name: the name of the element for which a type is not allowed.
        :type name: str
        :return: a message
        :rtype: (MessageCode,str)
        """
        assert (name is not None and isinstance(name, str)), \
            '(PyNestML.Utils.Message) Not a string provided (%s)!' % type(name)
        message = 'No data type allowed for \'%s\'!' % name
        return MessageCode.NO_TYPE_ALLOWED, message

    @classmethod
    def get_assignment_not_allowed(cls, name):
        """
        Indicates that an assignment to the given element is not allowed.
        :param name: the name of variable to which an assignment is not allowed.
        :type name: str
        :return: a message
        :rtype: (MessageCode,str)
        """
        assert (name is not None and isinstance(name, str)), \
            '(PyNestML.Utils.Message) Not a string provided (%s)!' % type(name)
        message = 'Assignment to \'%s\' not allowed!' % name
        return MessageCode.NO_ASSIGNMENT_ALLOWED, message

    @classmethod
    def get_not_a_variable(cls, name):
        """
        Indicates that a given name does not represent a variable.
        :param name: the name of the variable
        :type name: str
        :return: a message
        :rtype: (MessageCode,str)
        """
        assert (name is not None and isinstance(name, str)), \
            '(PyNestML.Utils.Message) Not a string provided (%s)!' % type(name)
        message = '\'%s\' not a variable!' % name
        return MessageCode.NOT_A_VARIABLE, message

    @classmethod
    def get_multiple_keywords(cls, keyword):
        """
        Indicates that a buffer has been declared with multiple keywords of the same type, e.g., inhibitory inhibitory
        :param keyword: the keyword which has been used multiple times
        :type keyword: str
        :return: a message
        :rtype: (MessageCode,str)
        """
        assert (keyword is not None and isinstance(keyword, str)), \
            '(PyNestML.Utils.Message) Not a string provided (%s)!' % type(keyword)
        message = 'Buffer specified with multiple \'%s\' keywords!' % keyword
        return MessageCode.MULTIPLE_KEYWORDS, message

    @classmethod
    def get_vector_in_non_vector(cls, vector, non_vector):
        """
        Indicates that a vector has been used in a non-vector declaration.
        :param vector: the vector variable
        :type vector: str
        :param non_vector: the non-vector lhs
        :type non_vector: list(str)
        :return: a message
        :rtype: (MessageCode,str)
        """
        assert (vector is not None and isinstance(vector, str)), \
            '(PyNestML.Utils.Message) Not a string provided (%s)!' % type(vector)
        assert (non_vector is not None and isinstance(non_vector, list)), \
            '(PyNestML.Utils.Message) Not a string provided (%s)!' % type(non_vector)
        message = 'Vector value \'%s\' used in a non-vector declaration of variables \'%s\'!' % (vector, non_vector)
        return MessageCode.VECTOR_IN_NON_VECTOR, message

    @classmethod
    def get_variable_redeclared(cls, name, predefined):
        """
        Indicates that a given variable has been redeclared. A redeclaration can happen with user defined
        functions or with predefined functions (second parameter).
        :param name: the name of the variable
        :type name: str
        :param predefined: True if a pre-defined variable has been redeclared, otherwise False.
        :type predefined: bool
        :return: a message
        :rtype: (MessageCode,str)
        """
        assert (name is not None and isinstance(name, str)), \
            '(PyNestML.Utils.Message) Not a string provided (%s)!' % type(name)
        assert (predefined is not None and isinstance(predefined, bool)), \
            '(PyNestML.Utils.Message) Not a bool provided (%s)!' % type(predefined)
        if predefined:
            message = 'Predefined variable \'%s\' redeclared!' % name
        else:
            message = 'Variable \'%s\' redeclared !' % name
        return MessageCode.VARIABLE_REDECLARED, message

    @classmethod
    def get_no_return(cls):
        """
        Indicates that a given function has no return statement although required.
        :return: a message
        :rtype: (MessageCode,str)
        """
        message = 'Return statement expected!'
        return MessageCode.NO_RETURN, message

    @classmethod
    def get_not_last_statement(cls, name):
        """
        Indicates that given statement is not the last statement in a block, e.g., in the case that a return
        statement is not the last statement.
        :param name: the statement.
        :type name: str
        :return: a message
        :rtype: (MessageCode,str)
        """
        assert (name is not None and isinstance(name, str)), \
            '(PyNestML.Utils.Message) Not a string provided (%s)!' % type(name)
        message = '\'%s\' not the last statement!' % name
        return MessageCode.NOT_LAST_STATEMENT, message

    @classmethod
    def get_function_not_declared(cls, name):
        """
        Indicates that a function, which is not declared, has been used.
        :param name: the name of the function.
        :type name: str
        :return: a message
        :rtype: (MessageCode,str)
        """
        assert (name is not None and isinstance(name, str)), \
            '(PyNestML.Utils.Message) Not a string provided (%s)!' % type(name)
        message = 'Function \'%s\' is not declared!' % name
        return MessageCode.FUNCTION_NOT_DECLARED, message

    @classmethod
    def get_could_not_resolve(cls, name):
        """
        Indicates that the handed over name could not be resolved to a symbol.
        :param name: the name which could not be resolved
        :type name: str
        :return: a message
        :rtype: (MessageCode,str)
        """
        assert (name is not None and isinstance(name, str)), \
            '(PyNestML.Utils.Message) Not a string provided (%s)!' % type(name)
        message = 'Could not resolve symbol \'%s\'!' % name
        return MessageCode.SYMBOL_NOT_RESOLVED, message

    @classmethod
    def get_neuron_solved_by_solver(cls, name):
        """
        Indicates that a neuron will be solved by the GSL solver inside the model printing process without any
        modifications to the initial model.
        :param name: the name of the neuron
        :type name: str
        :return: a message
        :rtype: (MessageCode,str)
        """
        assert (name is not None and isinstance(name, str)), \
            '(PyNestML.Utils.Message) Not a string provided (%s)!' % type(name)
        message = 'The neuron \'%s\' will be solved numerically with GSL solver without modification!' % name
        return MessageCode.NEURON_SOLVED_BY_GSL, message

    @classmethod
    def get_neuron_analyzed(cls, name):
        """
        Indicates that the analysis of a neuron will start.
        :param name: the name of the neuron which will be analyzed.
        :type name: str
        :return: a message
        :rtype: (MessageCode,str)
        """
        assert (name is not None and isinstance(name, str)), \
            '(PyNestML.Utils.Message) Not a string provided (%s)!' % type(name)
        message = 'The neuron \'%s\' will be analysed!' % name
        return MessageCode.NEURON_ANALYZED, message

    @classmethod
    def get_could_not_be_solved(cls):
        """
        Indicates that the set of equations could not be solved and will remain unchanged.
        :return: a message
        :rtype: (MessageCode,str)
        """
        message = 'Equations or shapes could not be solved. The model remains unchanged!'
        return MessageCode.NEURON_ANALYZED, message

    @classmethod
    def get_equations_solved_exactly(cls):
        """
        Indicates that all equations of the neuron are solved exactly by the solver script.
        :return: a message
        :rtype: (MessageCode,str)
        """
        message = 'Equations are solved exactly!'
        return MessageCode.NEURON_ANALYZED, message

    @classmethod
    def get_equations_solved_by_gls(cls):
        """
        Indicates that the set of ODEs as contained in the model will be solved by the gnu scientific library toolchain.
        :return: a message
        :rtype: (MessageCode,str)
        """
        message = 'Shapes will be solved with GLS!'
        return MessageCode.NEURON_ANALYZED, message

    @classmethod
    def get_ode_solution_not_used(cls):
        """
        Indicates that an ode has been defined in the model but is not used as part of the neurons solution.
        :return: a message
        :rtype: (MessageCode,str)
        """
        message = 'The model has defined an ODE. But its solution is not used in the update state.'
        return MessageCode.NEURON_ANALYZED, message

    @classmethod
    def get_unit_does_not_exist(cls, name):
        """
        Indicates that a unit does not exist.
        :param name: the name of the unit.
        :type name: str
        :return: a new code,message tuple
        :rtype: (MessageCode,str)
        """
        assert (name is not None and isinstance(name, str)), \
            '(PyNestML.Utils.Message) Not a string provided (%s)!' % type(name)
        message = 'Unit does not exist (%s).' % name
        return MessageCode.NO_UNIT, message

    @classmethod
    def get_not_neuroscience_unit_used(cls, name):
        """
        Indicates that a non-neuroscientific unit, e.g., kg, has been used. Those units can not be converted to
        a corresponding representation in the simulation and are therefore represented by the factor 1.
        :param name: the name of the variable
        :type name: str
        :return: a nes code,message tuple
        :rtype: (MessageCode,str)
        """
        assert (name is not None and isinstance(name, str)), \
            '(PyNestML.Utils.Message) Not a string provided (%s)!' % type(name)
        message = 'Not convertible unit \'%s\' used, 1 assumed as factor!' % name
        return MessageCode.NOT_NEUROSCIENCE_UNIT, message

    @classmethod
<<<<<<< HEAD
    def get_ode_needs_consistent_units(cls, name, differential_order, lhs_type, rhs_type):
        assert (name is not None and isinstance(name, str)), \
            '(PyNestML.Utils.Message) Not a string provided (%s)!' % type(name)
        message = 'ODE definition for \''
        if differential_order > 1:
            message += 'd^' + str(differential_order) + ' ' + name + ' / dt^' + str(differential_order) + '\''
        if differential_order > 0:
            message += 'd ' + name + ' / dt\''
        else:
            message += '\'' + str(name) + '\''
        message += ' has inconsistent units: expected \'' + lhs_type.print_symbol() + '\', got \'' + rhs_type.print_symbol() + '\''
        return MessageCode.ODE_NEEDS_CONSISTENT_UNITS, message
=======
    def get_variable_with_same_name_as_type(cls, name):
        """
        Indicates that a variable has been declared with the same name as a physical unit, e.g. "V mV"
        :param name: the name of the variable
        :type name: str
        :return: a tuple containing message code and message text
        :rtype: (MessageCode,str)
        """
        assert (name is not None and isinstance(name, str)), \
            '(PyNestML.Utils.Message) Not a string provided (%s)!' % type(name)
        message = 'Variable \'%s\' has the same name as a physical unit!' % name
        return MessageCode.VARIABLE_WITH_SAME_NAME_AS_UNIT, message
>>>>>>> 7492dc54

class MessageCode(Enum):
    """
    A mapping between codes and the corresponding messages.
    """
    START_PROCESSING_FILE = 0
    TYPE_REGISTERED = 1
    START_SYMBOL_TABLE_BUILDING = 2
    FUNCTION_CALL_TYPE_ERROR = 3
    TYPE_NOT_DERIVABLE = 4
    IMPLICIT_CAST = 5
    CAST_NOT_POSSIBLE = 6
    TYPE_DIFFERENT_FROM_EXPECTED = 7
    ADD_SUB_TYPE_MISMATCH = 8
    BUFFER_SET_TO_CONDUCTANCE_BASED = 9
    ODE_UPDATED = 10
    NO_VARIABLE_FOUND = 11
    SPIKE_BUFFER_TYPE_NOT_DEFINED = 12
    NEURON_CONTAINS_ERRORS = 13
    START_PROCESSING_NEURON = 14
    CODE_SUCCESSFULLY_GENERATED = 15
    MODULE_SUCCESSFULLY_GENERATED = 16
    NO_CODE_GENERATED = 17
    VARIABLE_USED_BEFORE_DECLARATION = 18
    VARIABLE_DEFINED_RECURSIVELY = 19
    VALUE_ASSIGNED_TO_BUFFER = 20
    ARG_NOT_SHAPE_OR_EQUATION = 21
    ARG_NOT_BUFFER = 22
    NUMERATOR_NOT_ONE = 23
    ORDER_NOT_DECLARED = 24
    CURRENT_BUFFER_SPECIFIED = 25
    BLOCK_NOT_CORRECT = 26
    VARIABLE_NOT_IN_INIT = 27
    WRONG_NUMBER_OF_ARGS = 28
    NO_RHS = 29
    SEVERAL_LHS = 30
    FUNCTION_REDECLARED = 31
    FUNCTION_NOT_DECLARED = 52
    NO_ODE = 32
    NO_INIT_VALUE = 33
    NEURON_REDECLARED = 34
    NEST_COLLISION = 35
    SHAPE_OUTSIDE_CONVOLVE = 36
    NAME_COLLISION = 37
    TYPE_NOT_SPECIFIED = 38
    NO_TYPE_ALLOWED = 39
    NO_ASSIGNMENT_ALLOWED = 40
    NOT_A_VARIABLE = 41
    MULTIPLE_KEYWORDS = 42
    VECTOR_IN_NON_VECTOR = 43
    VARIABLE_REDECLARED = 44
    SOFT_INCOMPATIBILITY = 45
    HARD_INCOMPATIBILITY = 46
    NO_RETURN = 47
    NOT_LAST_STATEMENT = 48
    SYMBOL_NOT_RESOLVED = 49
    TYPE_MISMATCH = 50
    NO_SEMANTICS = 51
    NEURON_SOLVED_BY_GSL = 52
    NEURON_ANALYZED = 53
    NO_UNIT = 54
    NOT_NEUROSCIENCE_UNIT = 55
    INTERNAL_WARNING = 56
    OPERATION_NOT_DEFINED = 57
    CONVOLVE_NEEDS_BUFFER_PARAMETER = 58
    INPUT_PATH_NOT_FOUND = 59
    LEXER_ERROR = 60
    PARSER_ERROR = 61
    UNKNOWN_TARGET = 62
<<<<<<< HEAD
    ODE_NEEDS_CONSISTENT_UNITS = 63
=======
    VARIABLE_WITH_SAME_NAME_AS_UNIT = 63
>>>>>>> 7492dc54
<|MERGE_RESOLUTION|>--- conflicted
+++ resolved
@@ -918,7 +918,7 @@
         return MessageCode.NOT_NEUROSCIENCE_UNIT, message
 
     @classmethod
-<<<<<<< HEAD
+
     def get_ode_needs_consistent_units(cls, name, differential_order, lhs_type, rhs_type):
         assert (name is not None and isinstance(name, str)), \
             '(PyNestML.Utils.Message) Not a string provided (%s)!' % type(name)
@@ -931,7 +931,7 @@
             message += '\'' + str(name) + '\''
         message += ' has inconsistent units: expected \'' + lhs_type.print_symbol() + '\', got \'' + rhs_type.print_symbol() + '\''
         return MessageCode.ODE_NEEDS_CONSISTENT_UNITS, message
-=======
+
     def get_variable_with_same_name_as_type(cls, name):
         """
         Indicates that a variable has been declared with the same name as a physical unit, e.g. "V mV"
@@ -944,7 +944,6 @@
             '(PyNestML.Utils.Message) Not a string provided (%s)!' % type(name)
         message = 'Variable \'%s\' has the same name as a physical unit!' % name
         return MessageCode.VARIABLE_WITH_SAME_NAME_AS_UNIT, message
->>>>>>> 7492dc54
 
 class MessageCode(Enum):
     """
@@ -1014,8 +1013,5 @@
     LEXER_ERROR = 60
     PARSER_ERROR = 61
     UNKNOWN_TARGET = 62
-<<<<<<< HEAD
     ODE_NEEDS_CONSISTENT_UNITS = 63
-=======
-    VARIABLE_WITH_SAME_NAME_AS_UNIT = 63
->>>>>>> 7492dc54
+    VARIABLE_WITH_SAME_NAME_AS_UNIT = 64