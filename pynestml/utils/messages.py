
#
# messages.py.py
#
# This file is part of NEST.
#
# Copyright (C) 2004 The NEST Initiative
#
# NEST is free software: you can redistribute it and/or modify
# it under the terms of the GNU General Public License as published by
# the Free Software Foundation, either version 2 of the License, or
# (at your option) any later version.
#
# NEST is distributed in the hope that it will be useful,
# but WITHOUT ANY WARRANTY; without even the implied warranty of
# MERCHANTABILITY or FITNESS FOR A PARTICULAR PURPOSE.  See the
# GNU General Public License for more details.
#
# You should have received a copy of the GNU General Public License
# along with NEST.  If not, see <http://www.gnu.org/licenses/>.
from enum import Enum


class Messages(object):
    """
    This class contains a collection of error messages which enables a centralized maintaining and modifications of
    those.
    """

    @classmethod
    def get_start_processing_file(cls, file_path):
        """
        Returns a message indicating that processing of a file has started
        :param file_path: the path to the file
        :type file_path: str
        :return: message code tuple
        :rtype: (MessageCode,str)
        """
        message = 'Start processing \'' + file_path + '\'!'
        return MessageCode.START_PROCESSING_FILE, message

    @classmethod
    def get_new_type_registered(cls, type_name):
        """
        Returns a message which indicates that a new type has been registered.
        :param type_name: a type name
        :type type_name: str
        :return: message code tuple
        :rtype: (MessageCode,str)
        """
        message = 'New type registered \'%s\'!' % type_name
        return MessageCode.TYPE_REGISTERED, message

    @classmethod
    def get_input_path_not_found(cls, path):
        message = 'Input path ("%s") not found!' % (path)
        return MessageCode.INPUT_PATH_NOT_FOUND, message

    @classmethod
    def get_unknown_target(cls, target):
        message = 'Unknown target ("%s")' % (target)
        return MessageCode.UNKNOWN_TARGET, message

    @classmethod
    def get_no_code_generated(cls):
        """
        Returns a message indicating that no code will be generated on this run.
        :return: a message
        :rtype: (MessageCode,str)
        """
        message = 'No target specified: no code will be generated'
        return MessageCode.NO_CODE_GENERATED, message

    @classmethod
    def get_lexer_error(cls):
        message = 'Error occurred during lexing: abort'
        return MessageCode.LEXER_ERROR, message

    @classmethod
    def get_parser_error(cls):
        message = 'Error occurred during parsing: abort'
        return MessageCode.PARSER_ERROR, message

    @classmethod
    def get_binary_operation_not_defined(cls, lhs, operator, rhs):
        message = 'Operation %s %s %s is not defined!' % (lhs, operator, rhs)
        return MessageCode.OPERATION_NOT_DEFINED, message

    @classmethod
    def get_binary_operation_type_could_not_be_derived(cls, lhs, operator, rhs, lhs_type, rhs_type):
        message = 'The type of the expression (left-hand side = \'%s\'; binary operator = \'%s\'; right-hand side = \'%s\') could not be derived: left-hand side has type \'%s\' whereas right-hand side has type \'%s\'!' % (lhs, operator, rhs, lhs_type, rhs_type)
        return MessageCode.TYPE_MISMATCH, message

    @classmethod
    def get_unary_operation_not_defined(cls, operator, term):
        message = 'Operation %s%s is not defined!' % (operator, term)
        return MessageCode.OPERATION_NOT_DEFINED, message

    @classmethod
    def get_convolve_needs_buffer_parameter(cls):
        message = 'Convolve requires a buffer variable as second parameter!'
        return MessageCode.CONVOLVE_NEEDS_BUFFER_PARAMETER, message

    @classmethod
    def get_implicit_magnitude_conversion(cls, lhs, rhs, conversion_factor):
        message = 'Non-matching unit types at %s +/- %s! ' \
                  'Implicitly replaced by %s +/- %s * %s.' % (
                      lhs.print_symbol(), rhs.print_symbol(), lhs.print_symbol(), conversion_factor,
                      rhs.print_symbol())
        return MessageCode.IMPLICIT_CAST, message

    @classmethod
    def get_start_building_symbol_table(cls):
        """
        Returns a message that the building for a neuron has been started.
        :return: a message
        :rtype: (MessageCode,str)
        """
        return MessageCode.START_SYMBOL_TABLE_BUILDING, 'Start building symbol table!'

    @classmethod
    def get_function_call_implicit_cast(cls, arg_nr, function_call, expected_type, got_type, castable=False):
        """
        Returns a message indicating that an implicit cast has been performed.
        :param arg_nr: the number of the argument which is cast
        :type arg_nr: int
        :param function_call: a single function call
        :type function_call: ast_function_call
        :param expected_type: the expected type
        :type expected_type: type_symbol
        :param got_type: the got-type
        :type got_type: TypeSymbol
        :param castable: is the type castable
        :type castable: bool
        :return: a message
        :rtype: (MessageCode,str)
        """
        if not castable:
            message = str(arg_nr) + '. argument of function-call \'%s\' at is wrongly typed! Expected \'%s\',' \
                                    ' found \'%s\'!' % (function_call.get_name(), got_type.print_symbol(),
                                                        expected_type.print_symbol())
        else:
            message = str(arg_nr) + '. argument of function-call \'%s\' is wrongly typed! ' \
                                    'Implicit cast from \'%s\' to \'%s\'.' % (function_call.get_name(),
                                                                              got_type.print_symbol(),
                                                                              expected_type.print_symbol())
        return MessageCode.FUNCTION_CALL_TYPE_ERROR, message

    @classmethod
    def get_type_could_not_be_derived(cls, rhs):
        """
        Returns a message indicating that the type of the rhs rhs could not be derived.
        :param rhs: an rhs
        :type rhs: ast_expression or ast_simple_expression
        :return: a message
        :rtype: (MessageCode,str)

        """
        message = 'Type of \'%s\' could not be derived!' % rhs
        return MessageCode.TYPE_NOT_DERIVABLE, message

    @classmethod
    def get_implicit_cast_rhs_to_lhs(cls, rhs_type, lhs_type):
        """
        Returns a message indicating that the type of the lhs does not correspond to the one of the rhs, but the rhs
        can be cast down to lhs type.
        :param rhs_type: the type of the rhs
        :type rhs_type: str
        :param lhs_type: the type of the lhs
        :type lhs_type: str
        :return: a message
        :rtype:(MessageCode,str)
        """
        message = 'Implicit casting from (compatible) type \'%s\' to \'%s\'.' % (rhs_type, lhs_type)
        return MessageCode.IMPLICIT_CAST, message

    @classmethod
    def get_different_type_rhs_lhs(cls, rhs_expression, lhs_expression, rhs_type, lhs_type):
        """
        Returns a message indicating that the type of the lhs does not correspond to the one of the rhs and can not
        be cast down to a common type.
        :param rhs_expression: the rhs rhs
        :type rhs_expression: ASTExpression or ASTSimpleExpression
        :param lhs_expression: the lhs rhs
        :type lhs_expression: ast_expression or ast_simple_expression
        :param rhs_type: the type of the rhs
        :type rhs_type: type_symbol
        :param lhs_type: the type of the lhs
        :type lhs_type: TypeSymbol
        :return: a message
        :rtype:(MessageCode,str)
        """
        message = 'Type of lhs \'%s\' does not correspond to rhs \'%s\'! LHS: \'%s\', RHS: \'%s\'!' % (
            lhs_expression,
            rhs_expression,
            lhs_type.print_symbol(),
            rhs_type.print_symbol())
        return MessageCode.CAST_NOT_POSSIBLE, message

    @classmethod
    def get_type_different_from_expected(cls, expected_type, got_type):
        """
        Returns a message indicating that the received type is different from the expected one.
        :param expected_type: the expected type
        :type expected_type: TypeSymbol
        :param got_type: the actual type
        :type got_type: type_symbol
        :return: a message
        :rtype: (MessageCode,str)
        """
        from pynestml.symbols.type_symbol import TypeSymbol
        assert (expected_type is not None and isinstance(expected_type, TypeSymbol)), \
            '(PyNestML.Utils.Message) Not a type symbol provided (%s)!' % type(expected_type)
        assert (got_type is not None and isinstance(got_type, TypeSymbol)), \
            '(PyNestML.Utils.Message) Not a type symbol provided (%s)!' % type(got_type)
        message = 'Actual type different from expected. Expected: \'%s\', got: \'%s\'!' % (
            expected_type.print_symbol(), got_type.print_symbol())
        return MessageCode.TYPE_DIFFERENT_FROM_EXPECTED, message

    @classmethod
    def get_buffer_set_to_conductance_based(cls, buffer):
        """
        Returns a message indicating that a buffer has been set to conductance based.
        :param buffer: the name of the buffer
        :type buffer: str
        :return: a message
        :rtype: (MessageCode,str)
        """
        assert (buffer is not None and isinstance(buffer, str)), \
            '(PyNestML.Utils.Message) Not a string provided (%s)!' % type(buffer)
        message = 'Buffer \'%s\' set to conductance based!' % buffer
        return MessageCode.BUFFER_SET_TO_CONDUCTANCE_BASED, message

    @classmethod
    def get_ode_updated(cls, variable_name):
        """
        Returns a message indicating that the ode of a variable has been updated.
        :param variable_name: the name of the variable
        :type variable_name: str
        :return: a message
        :rtype: (MessageCode,str)
        """
        assert (variable_name is not None and isinstance(variable_name, str)), \
            '(PyNestML.Utils.Message) Not a string provided (%s)!' % type(variable_name)
        message = 'Ode of \'%s\' updated!' % variable_name
        return MessageCode.ODE_UPDATED, message

    @classmethod
    def get_no_variable_found(cls, variable_name):
        """
        Returns a message indicating that a variable has not been found.
        :param variable_name: the name of the variable
        :type variable_name: str
        :return: a message
        :rtype: (MessageCode,str)
        """
        assert (variable_name is not None and isinstance(variable_name, str)), \
            '(PyNestML.Utils.Message) Not a string provided (%s)!' % type(variable_name)
        message = 'No variable \'%s\' found!' % variable_name
        return MessageCode.NO_VARIABLE_FOUND, message

    @classmethod
    def get_buffer_type_not_defined(cls, buffer_name):
        """
        Returns a message indicating that a buffer type has not been defined, thus nS is assumed.
        :param buffer_name: a buffer name
        :type buffer_name: str
        :return: a message
        :rtype: (MessageCode,str)
        """
        assert (buffer_name is not None and isinstance(buffer_name, str)), \
            '(PyNestML.Utils.Message) Not a string provided (%s)!' % type(buffer_name)
        from pynestml.symbols.predefined_types import PredefinedTypes
        message = 'No buffer type declared of \'%s\'!' % buffer_name
        return MessageCode.SPIKE_BUFFER_TYPE_NOT_DEFINED, message

    @classmethod
    def get_neuron_contains_errors(cls, neuron_name):
        """
        Returns a message indicating that a neuron contains errors thus no code is generated.
        :param neuron_name: the name of the neuron
        :type neuron_name: str
        :return: a message
        :rtype: (MessageCode,str)
        """
        assert (neuron_name is not None and isinstance(neuron_name, str)), \
            '(PyNestML.Utils.Message) Not a string provided (%s)!' % type(neuron_name)
        message = 'Neuron \'' + neuron_name + '\' contains errors. No code generated!'
        return MessageCode.NEURON_CONTAINS_ERRORS, message

    @classmethod
    def get_start_processing_neuron(cls, neuron_name):
        """
        Returns a message indicating that the processing of a neuron is started.
        :param neuron_name: the name of the neuron
        :type neuron_name: str
        :return: a message
        :rtype: (MessageCode,str)
        """
        assert (neuron_name is not None and isinstance(neuron_name, str)), \
            '(PyNestML.Utils.Message) Not a string provided (%s)!' % type(neuron_name)
        message = 'Starts processing of the neuron \'' + neuron_name + '\''
        return MessageCode.START_PROCESSING_NEURON, message

    @classmethod
    def get_code_generated(cls, neuron_name, path):
        """
        Returns a message indicating that code has been successfully generated for a neuron in a certain path.
        :param neuron_name: the name of the neuron.
        :type neuron_name: str
        :param path: the path to the file
        :type path: str
        :return: a message
        :rtype: (MessageCode,str)
        """
        assert (neuron_name is not None and isinstance(neuron_name, str)), \
            '(PyNestML.Utils.Message) Not a string provided (%s)!' % type(neuron_name)
        assert (path is not None and isinstance(path, str)), \
            '(PyNestML.Utils.Message) Not a string provided (%s)!' % type(path)
        message = 'Successfully generated NEST code for the neuron: \'' + neuron_name + '\' in: \'' + path + '\' !'
        return MessageCode.CODE_SUCCESSFULLY_GENERATED, message

    @classmethod
    def get_module_generated(cls, path):
        """
        Returns a message indicating that a module has been successfully generated.
        :param path: the path to the generated file
        :type path: str
        :return: a message
        :rtype: (MessageCode,str)
        """
        assert (path is not None and isinstance(path, str)), \
            '(PyNestML.Utils.Message) Not a string provided (%s)!' % type(path)
        message = 'Successfully generated NEST module code in \'' + path + '\' !'
        return MessageCode.MODULE_SUCCESSFULLY_GENERATED, message

    @classmethod
    def get_variable_used_before_declaration(cls, variable_name):
        """
        Returns a message indicating that a variable is used before declaration.
        :param variable_name: a variable name
        :type variable_name: str
        :return: a message
        :rtype: (MessageCode,str)
        """
        assert (variable_name is not None and isinstance(variable_name, str)), \
            '(PyNestML.Utils.Message) Not a string provided (%s)!' % type(variable_name)
        message = 'Variable \'%s\' used before declaration!' % variable_name
        return MessageCode.VARIABLE_USED_BEFORE_DECLARATION, message

    @classmethod
    def get_variable_not_defined(cls, variable_name):
        """
        Returns a message indicating that a variable is not defined .
        :param variable_name: a variable name
        :type variable_name: str
        :return: a message
        :rtype: (MessageCode,str)
        """
        assert (variable_name is not None and isinstance(variable_name, str)), \
            '(PyNestML.Utils.Message) Not a string provided (%s)!' % type(variable_name)
        message = 'Variable \'%s\' not defined!' % variable_name
        return MessageCode.NO_VARIABLE_FOUND, message

    @classmethod
    def get_variable_defined_recursively(cls, variable_name):
        """
        Returns a message indicating that a variable is defined recursively.
        :param variable_name: a variable name
        :type variable_name: str
        :return: a message
        :rtype: (MessageCode,str)
        """
        assert (variable_name is not None and isinstance(variable_name, str)), \
            '(PyNestML.Utils.Message) Not a string provided (%s)!' % type(variable_name)
        message = 'Variable \'%s\' defined recursively!' % variable_name
        return MessageCode.VARIABLE_DEFINED_RECURSIVELY, message

    @classmethod
    def get_value_assigned_to_buffer(cls, buffer_name):
        """
        Returns a message indicating that a value has been assigned to a buffer.
        :param buffer_name: a buffer name
        :type buffer_name: str
        :return: a message
        :rtype: (MessageCode,str)
        """
        assert (buffer_name is not None and isinstance(buffer_name, str)), \
            '(PyNestML.Utils.Message) Not a string provided (%s)!' % type(buffer_name)
        message = 'Value assigned to buffer \'%s\'!' % buffer_name
        return MessageCode.VALUE_ASSIGNED_TO_BUFFER, message

    @classmethod
    def get_first_arg_not_shape_or_equation(cls, func_name):
        """
        Indicates that the first argument of an rhs is not an equation or shape.
        :param func_name: the name of the function
        :type func_name: str
        :return: a message
        :rtype: (MessageCode,str)
        """
        assert (func_name is not None and isinstance(func_name, str)), \
            '(PyNestML.Utils.Message) Not a string provided (%s)!' % type(func_name)
        message = 'First argument of \'%s\' not a shape or equation!' % func_name
        return MessageCode.ARG_NOT_SHAPE_OR_EQUATION, message

    @classmethod
    def get_second_arg_not_a_buffer(cls, func_name):
        """
        Indicates that the second argument of an rhs is not a buffer.
        :param func_name: the name of the function
        :type func_name: str
        :return: a message
        :rtype: (MessageCode,str)
        """
        assert (func_name is not None and isinstance(func_name, str)), \
            '(PyNestML.Utils.Message) Not a string provided (%s)!' % type(func_name)
        message = 'Second argument of \'%s\' not a buffer!' % func_name
        return MessageCode.ARG_NOT_BUFFER, message

    @classmethod
    def get_wrong_numerator(cls, unit):
        """
        Indicates that the numerator of a unit is not 1.
        :param unit: the name of the unit
        :type unit: str
        :return: a message
        :rtype: (MessageCode,str)
        """
        assert (unit is not None and isinstance(unit, str)), \
            '(PyNestML.Utils.Message) Not a string provided (%s)!' % type(unit)
        message = 'Numeric numerator of unit \'%s\' not 1!' % unit
        return MessageCode.NUMERATOR_NOT_ONE, message

    @classmethod
    def get_order_not_declared(cls, lhs):
        """
        Indicates that the order has not been declared.
        :param lhs: the name of the variable
        :type lhs: str
        :return: a message
        :rtype: (MessageCode,str)
        """
        assert (lhs is not None and isinstance(lhs, str)), \
            '(PyNestML.Utils.Message) Not a string provided (%s)!' % lhs
        message = 'Order of differential equation for %s is not declared!' % lhs
        return MessageCode.ORDER_NOT_DECLARED, message

    @classmethod
    def get_current_buffer_specified(cls, name, keyword):
        """
        Indicates that the current buffer has been specified with a type keyword.
        :param name: the name of the buffer
        :type name: str
        :param keyword: the keyword
        :type keyword: list(str)
        :return: a message
        :rtype: (MessageCode,str)
        """
        assert (name is not None and isinstance(name, str)), \
            '(PyNestML.Utils.Message) Not a string provided (%s)!' % name
        message = 'Current buffer \'%s\' specified with type keywords (%s)!' % (name, keyword)
        return MessageCode.CURRENT_BUFFER_SPECIFIED, message

    @classmethod
    def get_block_not_defined_correctly(cls, block, missing):
        """
        Indicates that a given block has been defined several times or non.
        :param block: the name of the block which is not defined or defined multiple times.
        :type block: str
        :param missing: True if missing, False if multiple times.
        :type missing: bool
        :return: a message
        :rtype: (MessageCode,str)
        """
        assert (block is not None and isinstance(block, str)), \
            '(PyNestML.Utils.Message) Not a string provided (%s)!' % type(block)
        assert (missing is not None and isinstance(missing, bool)), \
            '(PyNestML.Utils.Message) Not a bool provided (%s)!' % type(missing)
        if missing:
            message = block + ' block not defined, model not correct!'
        else:
            message = block + ' block not unique, model not correct!!'
        return MessageCode.BLOCK_NOT_CORRECT, message

    @classmethod
    def get_equation_var_not_in_init_values_block(cls, variable_name):
        """
        Indicates that a variable in the equations block is not defined in the initial values block.
        :param variable_name: the name of the variable of an equation which is not defined in an equations block
        :type variable_name: str
        :return: a message
        :rtype: (MessageCode,str)
        """
        assert (variable_name is not None and isinstance(variable_name, str)), \
            '(PyNestML.Utils.Message) Not a string provided (%s)!' % type(variable_name)
        message = 'Ode equation lhs-variable \'%s\' not defined in initial-values block!' % variable_name
        return MessageCode.VARIABLE_NOT_IN_INIT, message

    @classmethod
    def get_wrong_number_of_args(cls, function_call, expected, got):
        """
        Indicates that a wrong number of arguments has been provided to the function call.
        :param function_call: a function call name
        :type function_call: str
        :param expected: the expected number of arguments
        :type expected: int
        :param got: the given number of arguments
        :type got: int
        :return: a message
        :rtype: (MessageCode,str)
        """
        assert (function_call is not None and isinstance(function_call, str)), \
            '(PyNestML.Utils.Message) Not a string provided (%s)!' % type(function_call)
        assert (expected is not None and isinstance(expected, int)), \
            '(PyNestML.Utils.Message) Not a int provided (%s)!' % type(expected)
        assert (got is not None and isinstance(got, int)), \
            '(PyNestML.Utils.Message) Not a string provided (%s)!' % type(got)
        message = 'Wrong number of arguments in function-call \'%s\'! Expected \'%s\', found \'%s\'.' % (
            function_call, expected, got)
        return MessageCode.WRONG_NUMBER_OF_ARGS, message

    @classmethod
    def get_no_rhs(cls, name):
        """
        Indicates that no right-hand side has been declared for the given variable.
        :param name: the name of the rhs variable
        :type name: str
        :return: a message
        :rtype: (MessageCode,str)
        """
        assert (name is not None and isinstance(name, str)), \
            '(PyNestML.Utils.Message) Not a string provided (%s)!' % type(name)
        message = 'Function variable \'%s\' has no right-hand side!' % name
        return MessageCode.NO_RHS, message

    @classmethod
    def get_several_lhs(cls, names):
        """
        Indicates that several left hand sides have been defined.
        :param names: a list of variables
        :type names: list(str)
        :return: a message
        :rtype: (MessageCode,str)
        """
        assert (names is not None and isinstance(names, list)), \
            '(PyNestML.Utils.Message) Not a list provided (%s)!' % type(names)
        message = 'Function declared with several variables (%s)!' % names
        return MessageCode.SEVERAL_LHS, message

    @classmethod
    def get_function_redeclared(cls, name, predefined):
        """
        Indicates that a function has been redeclared.
        :param name: the name of the function which has been redeclared.
        :type name: str
        :param predefined: True if function is predefined, otherwise False.
        :type predefined: bool
        :return: a message
        :rtype:(MessageCode,str)
        """
        assert (name is not None and isinstance(name, str)), \
            '(PyNestML.Utils.Message) Not a string provided (%s)!' % type(name)
        if predefined:
            message = 'Predefined function \'%s\' redeclared!' % name
        else:
            message = 'Function \'%s\' redeclared!' % name
        return MessageCode.FUNCTION_REDECLARED, message

    @classmethod
    def get_no_ode(cls, name):
        """
        Indicates that no ODE has been defined for a variable inside the initial values block.
        :param name: the name of the variable which does not have a defined ode
        :type name: str
        :return: a message
        :rtype: (MessageCode,str)
        """
        assert (name is not None and isinstance(name, str)), \
            '(PyNestML.Utils.Message) Not a string provided (%s)!' % type(name)
        message = 'Variable \'%s\' not provided with an ODE!' % name
        return MessageCode.NO_ODE, message

    @classmethod
    def get_no_init_value(cls, name):
        """
        Indicates that no initial value has been provided for a given variable.
        :param name: the name of the variable which does not have a initial value
        :type name: str
        :return: a message
        :rtype: (MessageCode,str)
        """
        assert (name is not None and isinstance(name, str)), \
            '(PyNestML.Utils.Message) Not a string provided (%s)!' % type(name)
        message = 'Initial value of ode variable \'%s\' not provided!' % name
        return MessageCode.NO_INIT_VALUE, message

    @classmethod
    def get_neuron_redeclared(cls, name):
        """
        Indicates that a neuron has been redeclared.
        :param name: the name of the neuron which has been redeclared.
        :type name: str
        :return: a message
        :rtype: (MessageCode,str)
        """
        assert (name is not None and isinstance(name, str)), \
            '(PyNestML.Utils.Message) Not a string provided (%s)!' % type(name)
        assert (name is not None and isinstance(name, str)), \
            '(PyNestML.Utils.Message) Not a string provided (%s)!' % type(name)
        message = 'Neuron \'%s\' redeclared!' % name
        return MessageCode.NEURON_REDECLARED, message

    @classmethod
    def get_nest_collision(cls, name):
        """
        Indicates that a collision between a user defined function and a nest function occurred.
        :param name: the name of the function which collides to nest
        :type name: str
        :return: a message
        :rtype: (MessageCode,str)
        """
        assert (name is not None and isinstance(name, str)), \
            '(PyNestML.Utils.Message) Not a string provided (%s)!' % type(name)
        message = 'Function \'%s\' collides with NEST namespace!' % name
        return MessageCode.NEST_COLLISION, message

    @classmethod
    def get_shape_outside_convolve(cls, name):
        """
        Indicates that a shape variable has been used outside a convolve call.
        :param name: the name of the shape
        :type name: str
        :return: message
        :rtype: (MessageCode,str)
        """
        assert (name is not None and isinstance(name, str)), \
            '(PyNestML.Utils.Message) Not a string provided (%s)!' % type(name)
        message = 'Shape \'%s\' used outside convolve!' % name
        return MessageCode.SHAPE_OUTSIDE_CONVOLVE, message

    @classmethod
    def get_compilation_unit_name_collision(cls, name, art1, art2):
        """
        Indicates that a name collision with the same neuron inside two artifacts.
        :param name: the name of the neuron which leads to collision
        :type name: str
        :param art1: the first artifact name
        :type art1: str
        :param art2: the second artifact name
        :type art2: str
        :return: a message
        :rtype: (MessageCode,str)
        """
        assert (name is not None and isinstance(name, str)), \
            '(PyNestML.Utils.Message) Not a string provided (%s)!' % type(name)
        assert (art1 is not None and isinstance(art1, str)), \
            '(PyNestML.Utils.Message) Not a string provided (%s)!' % type(art1)
        assert (art2 is not None and isinstance(art2, str)), \
            '(PyNestML.Utils.Message) Not a string provided (%s)!' % type(art2)
        message = 'Name collision of \'%s\' in \'%s\' and \'%s\'!' % (name, art1, art2)
        return MessageCode.NAME_COLLISION, message

    @classmethod
    def get_data_type_not_specified(cls, name):
        """
        Indicates that for a given element no type has been specified.
        :param name: the name of the variable for which a type has not been specified.
        :type name: str
        :return: a message
        :rtype: (MessageCode,str)
        """
        assert (name is not None and isinstance(name, str)), \
            '(PyNestML.Utils.Message) Not a string provided (%s)!' % type(name)
        message = 'Data type of \'%s\' at not specified!' % name
        return MessageCode.TYPE_NOT_SPECIFIED, message

    @classmethod
    def get_not_type_allowed(cls, name):
        """
        Indicates that a type for the given element is not allowed.
        :param name: the name of the element for which a type is not allowed.
        :type name: str
        :return: a message
        :rtype: (MessageCode,str)
        """
        assert (name is not None and isinstance(name, str)), \
            '(PyNestML.Utils.Message) Not a string provided (%s)!' % type(name)
        message = 'No data type allowed for \'%s\'!' % name
        return MessageCode.NO_TYPE_ALLOWED, message

    @classmethod
    def get_assignment_not_allowed(cls, name):
        """
        Indicates that an assignment to the given element is not allowed.
        :param name: the name of variable to which an assignment is not allowed.
        :type name: str
        :return: a message
        :rtype: (MessageCode,str)
        """
        assert (name is not None and isinstance(name, str)), \
            '(PyNestML.Utils.Message) Not a string provided (%s)!' % type(name)
        message = 'Assignment to \'%s\' not allowed!' % name
        return MessageCode.NO_ASSIGNMENT_ALLOWED, message

    @classmethod
    def get_not_a_variable(cls, name):
        """
        Indicates that a given name does not represent a variable.
        :param name: the name of the variable
        :type name: str
        :return: a message
        :rtype: (MessageCode,str)
        """
        assert (name is not None and isinstance(name, str)), \
            '(PyNestML.Utils.Message) Not a string provided (%s)!' % type(name)
        message = '\'%s\' not a variable!' % name
        return MessageCode.NOT_A_VARIABLE, message

    @classmethod
    def get_multiple_keywords(cls, keyword):
        """
        Indicates that a buffer has been declared with multiple keywords of the same type, e.g., inhibitory inhibitory
        :param keyword: the keyword which has been used multiple times
        :type keyword: str
        :return: a message
        :rtype: (MessageCode,str)
        """
        assert (keyword is not None and isinstance(keyword, str)), \
            '(PyNestML.Utils.Message) Not a string provided (%s)!' % type(keyword)
        message = 'Buffer specified with multiple \'%s\' keywords!' % keyword
        return MessageCode.MULTIPLE_KEYWORDS, message

    @classmethod
    def get_vector_in_non_vector(cls, vector, non_vector):
        """
        Indicates that a vector has been used in a non-vector declaration.
        :param vector: the vector variable
        :type vector: str
        :param non_vector: the non-vector lhs
        :type non_vector: list(str)
        :return: a message
        :rtype: (MessageCode,str)
        """
        assert (vector is not None and isinstance(vector, str)), \
            '(PyNestML.Utils.Message) Not a string provided (%s)!' % type(vector)
        assert (non_vector is not None and isinstance(non_vector, list)), \
            '(PyNestML.Utils.Message) Not a string provided (%s)!' % type(non_vector)
        message = 'Vector value \'%s\' used in a non-vector declaration of variables \'%s\'!' % (vector, non_vector)
        return MessageCode.VECTOR_IN_NON_VECTOR, message

    @classmethod
    def get_variable_redeclared(cls, name, predefined):
        """
        Indicates that a given variable has been redeclared. A redeclaration can happen with user defined
        functions or with predefined functions (second parameter).
        :param name: the name of the variable
        :type name: str
        :param predefined: True if a pre-defined variable has been redeclared, otherwise False.
        :type predefined: bool
        :return: a message
        :rtype: (MessageCode,str)
        """
        assert (name is not None and isinstance(name, str)), \
            '(PyNestML.Utils.Message) Not a string provided (%s)!' % type(name)
        assert (predefined is not None and isinstance(predefined, bool)), \
            '(PyNestML.Utils.Message) Not a bool provided (%s)!' % type(predefined)
        if predefined:
            message = 'Predefined variable \'%s\' redeclared!' % name
        else:
            message = 'Variable \'%s\' redeclared !' % name
        return MessageCode.VARIABLE_REDECLARED, message

    @classmethod
    def get_no_return(cls):
        """
        Indicates that a given function has no return statement although required.
        :return: a message
        :rtype: (MessageCode,str)
        """
        message = 'Return statement expected!'
        return MessageCode.NO_RETURN, message

    @classmethod
    def get_not_last_statement(cls, name):
        """
        Indicates that given statement is not the last statement in a block, e.g., in the case that a return
        statement is not the last statement.
        :param name: the statement.
        :type name: str
        :return: a message
        :rtype: (MessageCode,str)
        """
        assert (name is not None and isinstance(name, str)), \
            '(PyNestML.Utils.Message) Not a string provided (%s)!' % type(name)
        message = '\'%s\' not the last statement!' % name
        return MessageCode.NOT_LAST_STATEMENT, message

    @classmethod
    def get_function_not_declared(cls, name):
        """
        Indicates that a function, which is not declared, has been used.
        :param name: the name of the function.
        :type name: str
        :return: a message
        :rtype: (MessageCode,str)
        """
        assert (name is not None and isinstance(name, str)), \
            '(PyNestML.Utils.Message) Not a string provided (%s)!' % type(name)
        message = 'Function \'%s\' is not declared!' % name
        return MessageCode.FUNCTION_NOT_DECLARED, message

    @classmethod
    def get_could_not_resolve(cls, name):
        """
        Indicates that the handed over name could not be resolved to a symbol.
        :param name: the name which could not be resolved
        :type name: str
        :return: a message
        :rtype: (MessageCode,str)
        """
        assert (name is not None and isinstance(name, str)), \
            '(PyNestML.Utils.Message) Not a string provided (%s)!' % type(name)
        message = 'Could not resolve symbol \'%s\'!' % name
        return MessageCode.SYMBOL_NOT_RESOLVED, message

    @classmethod
    def get_neuron_solved_by_solver(cls, name):
        """
        Indicates that a neuron will be solved by the GSL solver inside the model printing process without any
        modifications to the initial model.
        :param name: the name of the neuron
        :type name: str
        :return: a message
        :rtype: (MessageCode,str)
        """
        assert (name is not None and isinstance(name, str)), \
            '(PyNestML.Utils.Message) Not a string provided (%s)!' % type(name)
        message = 'The neuron \'%s\' will be solved numerically with GSL solver without modification!' % name
        return MessageCode.NEURON_SOLVED_BY_GSL, message

    @classmethod
    def get_neuron_analyzed(cls, name):
        """
        Indicates that the analysis of a neuron will start.
        :param name: the name of the neuron which will be analyzed.
        :type name: str
        :return: a message
        :rtype: (MessageCode,str)
        """
        assert (name is not None and isinstance(name, str)), \
            '(PyNestML.Utils.Message) Not a string provided (%s)!' % type(name)
        message = 'The neuron \'%s\' will be analysed!' % name
        return MessageCode.NEURON_ANALYZED, message

    @classmethod
    def get_could_not_be_solved(cls):
        """
        Indicates that the set of equations could not be solved and will remain unchanged.
        :return: a message
        :rtype: (MessageCode,str)
        """
        message = 'Equations or shapes could not be solved. The model remains unchanged!'
        return MessageCode.NEURON_ANALYZED, message

    @classmethod
    def get_equations_solved_exactly(cls):
        """
        Indicates that all equations of the neuron are solved exactly by the solver script.
        :return: a message
        :rtype: (MessageCode,str)
        """
        message = 'Equations are solved exactly!'
        return MessageCode.NEURON_ANALYZED, message

    @classmethod
    def get_equations_solved_by_gls(cls):
        """
        Indicates that the set of ODEs as contained in the model will be solved by the gnu scientific library toolchain.
        :return: a message
        :rtype: (MessageCode,str)
        """
        message = 'Shapes will be solved with GLS!'
        return MessageCode.NEURON_ANALYZED, message

    @classmethod
    def get_ode_solution_not_used(cls):
        """
        Indicates that an ode has been defined in the model but is not used as part of the neurons solution.
        :return: a message
        :rtype: (MessageCode,str)
        """
        message = 'The model has defined an ODE. But its solution is not used in the update state.'
        return MessageCode.NEURON_ANALYZED, message

    @classmethod
    def get_unit_does_not_exist(cls, name):
        """
        Indicates that a unit does not exist.
        :param name: the name of the unit.
        :type name: str
        :return: a new code,message tuple
        :rtype: (MessageCode,str)
        """
        assert (name is not None and isinstance(name, str)), \
            '(PyNestML.Utils.Message) Not a string provided (%s)!' % type(name)
        message = 'Unit does not exist (%s).' % name
        return MessageCode.NO_UNIT, message

    @classmethod
    def get_not_neuroscience_unit_used(cls, name):
        """
        Indicates that a non-neuroscientific unit, e.g., kg, has been used. Those units can not be converted to
        a corresponding representation in the simulation and are therefore represented by the factor 1.
        :param name: the name of the variable
        :type name: str
        :return: a nes code,message tuple
        :rtype: (MessageCode,str)
        """
        assert (name is not None and isinstance(name, str)), \
            '(PyNestML.Utils.Message) Not a string provided (%s)!' % type(name)
        message = 'Not convertible unit \'%s\' used, 1 assumed as factor!' % name
        return MessageCode.NOT_NEUROSCIENCE_UNIT, message

    @classmethod
    def get_ode_needs_consistent_units(cls, name, differential_order, lhs_type, rhs_type):
        assert (name is not None and isinstance(name, str)), \
            '(PyNestML.Utils.Message) Not a string provided (%s)!' % type(name)
        message = 'ODE definition for \''
        if differential_order > 1:
            message += 'd^' + str(differential_order) + ' ' + name + ' / dt^' + str(differential_order) + '\''
        if differential_order > 0:
            message += 'd ' + name + ' / dt\''
        else:
            message += '\'' + str(name) + '\''
        message += ' has inconsistent units: expected \'' + lhs_type.print_symbol() + '\', got \'' + rhs_type.print_symbol() + '\''
        return MessageCode.ODE_NEEDS_CONSISTENT_UNITS, message

    @classmethod
    def get_ode_function_needs_consistent_units(cls, name, declared_type, expression_type):
        assert (name is not None and isinstance(name, str)), \
            '(PyNestML.Utils.Message) Not a string provided (%s)!' % type(name)
        message = 'ODE function definition for \'' + name + '\' has inconsistent units: expected \'' + declared_type.print_symbol() + '\', got \'' + expression_type.print_symbol() + '\''
        return MessageCode.ODE_FUNCTION_NEEDS_CONSISTENT_UNITS, message

    @classmethod
    def get_variable_with_same_name_as_type(cls, name):
        """
        Indicates that a variable has been declared with the same name as a physical unit, e.g. "V mV"
        :param name: the name of the variable
        :type name: str
        :return: a tuple containing message code and message text
        :rtype: (MessageCode,str)
        """
        assert (name is not None and isinstance(name, str)), \
            '(PyNestML.Utils.Message) Not a string provided (%s)!' % type(name)
        message = 'Variable \'%s\' has the same name as a physical unit!' % name
        return MessageCode.VARIABLE_WITH_SAME_NAME_AS_UNIT, message

    @classmethod
    def get_analysing_transforming_neuron(cls, name):
        """
        Indicates start of code generation
        :param name: the name of the neuron model
        :type name: ASTNeuron
        :return: a nes code,message tuple
        :rtype: (MessageCode,str)
        """
        assert (name is not None and isinstance(name, str)), \
            '(PyNestML.Utils.Message) Not a string provided (%s)!' % type(name)
        message = 'Analysing/transforming neuron \'%s\'' % name
        return MessageCode.ANALYSING_TRANSFORMING_NEURON, message

    @classmethod
    def templated_arg_types_inconsistent(cls, function_name, failing_arg_idx, other_args_idx, failing_arg_type_str, other_type_str):
        """
        For templated function arguments, indicates inconsistency between (formal) template argument types and actual derived types.
        :param name: the name of the neuron model
        :type name: ASTNeuron
        :return: a nes code,message tuple
        :rtype: (MessageCode,str)
        """
        message = 'In function \'' + function_name + '\': actual derived type of templated parameter ' + str(failing_arg_idx + 1) + ' is \'' + failing_arg_type_str + '\', which is inconsistent with that of parameter(s) ' + ', '.join([str(_ + 1) for _ in other_args_idx]) + ', which have type \'' + other_type_str + '\''
        return MessageCode.TEMPLATED_ARG_TYPES_INCONSISTENT, message


class MessageCode(Enum):
    """
    A mapping between codes and the corresponding messages.
    """
    START_PROCESSING_FILE = 0
    TYPE_REGISTERED = 1
    START_SYMBOL_TABLE_BUILDING = 2
    FUNCTION_CALL_TYPE_ERROR = 3
    TYPE_NOT_DERIVABLE = 4
    IMPLICIT_CAST = 5
    CAST_NOT_POSSIBLE = 6
    TYPE_DIFFERENT_FROM_EXPECTED = 7
    ADD_SUB_TYPE_MISMATCH = 8
    BUFFER_SET_TO_CONDUCTANCE_BASED = 9
    ODE_UPDATED = 10
    NO_VARIABLE_FOUND = 11
    SPIKE_BUFFER_TYPE_NOT_DEFINED = 12
    NEURON_CONTAINS_ERRORS = 13
    START_PROCESSING_NEURON = 14
    CODE_SUCCESSFULLY_GENERATED = 15
    MODULE_SUCCESSFULLY_GENERATED = 16
    NO_CODE_GENERATED = 17
    VARIABLE_USED_BEFORE_DECLARATION = 18
    VARIABLE_DEFINED_RECURSIVELY = 19
    VALUE_ASSIGNED_TO_BUFFER = 20
    ARG_NOT_SHAPE_OR_EQUATION = 21
    ARG_NOT_BUFFER = 22
    NUMERATOR_NOT_ONE = 23
    ORDER_NOT_DECLARED = 24
    CURRENT_BUFFER_SPECIFIED = 25
    BLOCK_NOT_CORRECT = 26
    VARIABLE_NOT_IN_INIT = 27
    WRONG_NUMBER_OF_ARGS = 28
    NO_RHS = 29
    SEVERAL_LHS = 30
    FUNCTION_REDECLARED = 31
    FUNCTION_NOT_DECLARED = 52
    NO_ODE = 32
    NO_INIT_VALUE = 33
    NEURON_REDECLARED = 34
    NEST_COLLISION = 35
    SHAPE_OUTSIDE_CONVOLVE = 36
    NAME_COLLISION = 37
    TYPE_NOT_SPECIFIED = 38
    NO_TYPE_ALLOWED = 39
    NO_ASSIGNMENT_ALLOWED = 40
    NOT_A_VARIABLE = 41
    MULTIPLE_KEYWORDS = 42
    VECTOR_IN_NON_VECTOR = 43
    VARIABLE_REDECLARED = 44
    SOFT_INCOMPATIBILITY = 45
    HARD_INCOMPATIBILITY = 46
    NO_RETURN = 47
    NOT_LAST_STATEMENT = 48
    SYMBOL_NOT_RESOLVED = 49
    TYPE_MISMATCH = 50
    NO_SEMANTICS = 51
    NEURON_SOLVED_BY_GSL = 52
    NEURON_ANALYZED = 53
    NO_UNIT = 54
    NOT_NEUROSCIENCE_UNIT = 55
    INTERNAL_WARNING = 56
    OPERATION_NOT_DEFINED = 57
    CONVOLVE_NEEDS_BUFFER_PARAMETER = 58
    INPUT_PATH_NOT_FOUND = 59
    LEXER_ERROR = 60
    PARSER_ERROR = 61
    UNKNOWN_TARGET = 62
    VARIABLE_WITH_SAME_NAME_AS_UNIT = 63
    ANALYSING_TRANSFORMING_NEURON = 64
    ODE_NEEDS_CONSISTENT_UNITS = 65
<<<<<<< HEAD
    TEMPLATED_ARG_TYPES_INCONSISTENT = 66
=======
    TEMPLATED_ARG_TYPES_INCONSISTENT = 66
    MODULE_NAME_INFO = 67
    TARGET_PATH_INFO = 68
    ODE_FUNCTION_NEEDS_CONSISTENT_UNITS = 69
>>>>>>> e5723da7
<|MERGE_RESOLUTION|>--- conflicted
+++ resolved
@@ -1055,11 +1055,7 @@
     VARIABLE_WITH_SAME_NAME_AS_UNIT = 63
     ANALYSING_TRANSFORMING_NEURON = 64
     ODE_NEEDS_CONSISTENT_UNITS = 65
-<<<<<<< HEAD
-    TEMPLATED_ARG_TYPES_INCONSISTENT = 66
-=======
     TEMPLATED_ARG_TYPES_INCONSISTENT = 66
     MODULE_NAME_INFO = 67
     TARGET_PATH_INFO = 68
-    ODE_FUNCTION_NEEDS_CONSISTENT_UNITS = 69
->>>>>>> e5723da7
+    ODE_FUNCTION_NEEDS_CONSISTENT_UNITS = 69