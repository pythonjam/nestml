
#
# messages.py.py
#
# This file is part of NEST.
#
# Copyright (C) 2004 The NEST Initiative
#
# NEST is free software: you can redistribute it and/or modify
# it under the terms of the GNU General Public License as published by
# the Free Software Foundation, either version 2 of the License, or
# (at your option) any later version.
#
# NEST is distributed in the hope that it will be useful,
# but WITHOUT ANY WARRANTY; without even the implied warranty of
# MERCHANTABILITY or FITNESS FOR A PARTICULAR PURPOSE.  See the
# GNU General Public License for more details.
#
# You should have received a copy of the GNU General Public License
# along with NEST.  If not, see <http://www.gnu.org/licenses/>.
from enum import Enum


class Messages(object):
    """
    This class contains a collection of error messages which enables a centralized maintaining and modifications of
    those.
    """

    @classmethod
    def get_start_processing_file(cls, file_path):
        """
        Returns a message indicating that processing of a file has started
        :param file_path: the path to the file
        :type file_path: str
        :return: message code tuple
        :rtype: (MessageCode,str)
        """
        message = 'Start processing \'' + file_path + '\'!'
        return MessageCode.START_PROCESSING_FILE, message

    @classmethod
    def get_new_type_registered(cls, type_name):
        """
        Returns a message which indicates that a new type has been registered.
        :param type_name: a type name
        :type type_name: str
        :return: message code tuple
        :rtype: (MessageCode,str)
        """
        message = 'New type registered \'%s\'!' % type_name
        return MessageCode.TYPE_REGISTERED, message

    @classmethod
    def get_input_path_not_found(cls, path):
        message = 'Input path ("%s") not found!' % (path)
        return MessageCode.INPUT_PATH_NOT_FOUND, message

    @classmethod
    def get_unknown_target(cls, target):
        message = 'Unknown target ("%s")' % (target)
        return MessageCode.UNKNOWN_TARGET, message

    @classmethod
    def get_no_code_generated(cls):
        """
        Returns a message indicating that no code will be generated on this run.
        :return: a message
        :rtype: (MessageCode,str)
        """
        message = 'No target specified: no code will be generated'
        return MessageCode.NO_CODE_GENERATED, message

    @classmethod
    def get_lexer_error(cls):
        message = 'Error occurred during lexing: abort'
        return MessageCode.LEXER_ERROR, message

    @classmethod
    def get_parser_error(cls):
        message = 'Error occurred during parsing: abort'
        return MessageCode.PARSER_ERROR, message

    @classmethod
    def get_binary_operation_not_defined(cls, lhs, operator, rhs):
        message = 'Operation %s %s %s is not defined!' % (lhs, operator, rhs)
        return MessageCode.OPERATION_NOT_DEFINED, message

    @classmethod
    def get_binary_operation_type_could_not_be_derived(cls, lhs, operator, rhs, lhs_type, rhs_type):
        message = 'The type of the expression (left-hand side = \'%s\'; binary operator = \'%s\'; right-hand side = \'%s\') could not be derived: left-hand side has type \'%s\' whereas right-hand side has type \'%s\'!' % (lhs, operator, rhs, lhs_type, rhs_type)
        return MessageCode.TYPE_MISMATCH, message

    @classmethod
    def get_unary_operation_not_defined(cls, operator, term):
        message = 'Operation %s%s is not defined!' % (operator, term)
        return MessageCode.OPERATION_NOT_DEFINED, message

    @classmethod
    def get_convolve_needs_buffer_parameter(cls):
        message = 'Convolve requires a buffer variable as second parameter!'
        return MessageCode.CONVOLVE_NEEDS_BUFFER_PARAMETER, message

    @classmethod
    def get_implicit_magnitude_conversion(cls, lhs, rhs, conversion_factor):
        message = 'Non-matching unit types at %s +/- %s! ' \
                  'Implicitly replaced by %s +/- %s * %s.' % (
                      lhs.print_symbol(), rhs.print_symbol(), lhs.print_symbol(), conversion_factor,
                      rhs.print_symbol())
        return MessageCode.IMPLICIT_CAST, message

    @classmethod
    def get_start_building_symbol_table(cls):
        """
        Returns a message that the building for a neuron has been started.
        :return: a message
        :rtype: (MessageCode,str)
        """
        return MessageCode.START_SYMBOL_TABLE_BUILDING, 'Start building symbol table!'

    @classmethod
    def get_function_call_implicit_cast(cls, arg_nr, function_call, expected_type, got_type, castable=False):
        """
        Returns a message indicating that an implicit cast has been performed.
        :param arg_nr: the number of the argument which is cast
        :type arg_nr: int
        :param function_call: a single function call
        :type function_call: ast_function_call
        :param expected_type: the expected type
        :type expected_type: type_symbol
        :param got_type: the got-type
        :type got_type: TypeSymbol
        :param castable: is the type castable
        :type castable: bool
        :return: a message
        :rtype: (MessageCode,str)
        """
        if not castable:
            message = str(arg_nr) + '. argument of function-call \'%s\' at is wrongly typed! Expected \'%s\',' \
                                    ' found \'%s\'!' % (function_call.get_name(), got_type.print_symbol(),
                                                        expected_type.print_symbol())
        else:
            message = str(arg_nr) + '. argument of function-call \'%s\' is wrongly typed! ' \
                                    'Implicit cast from \'%s\' to \'%s\'.' % (function_call.get_name(),
                                                                              got_type.print_symbol(),
                                                                              expected_type.print_symbol())
        return MessageCode.FUNCTION_CALL_TYPE_ERROR, message

    @classmethod
    def get_type_could_not_be_derived(cls, rhs):
        """
        Returns a message indicating that the type of the rhs rhs could not be derived.
        :param rhs: an rhs
        :type rhs: ast_expression or ast_simple_expression
        :return: a message
        :rtype: (MessageCode,str)

        """
        message = 'Type of \'%s\' could not be derived!' % rhs
        return MessageCode.TYPE_NOT_DERIVABLE, message

    @classmethod
    def get_implicit_cast_rhs_to_lhs(cls, rhs_type, lhs_type):
        """
        Returns a message indicating that the type of the lhs does not correspond to the one of the rhs, but the rhs
        can be cast down to lhs type.
        :param rhs_type: the type of the rhs
        :type rhs_type: str
        :param lhs_type: the type of the lhs
        :type lhs_type: str
        :return: a message
        :rtype:(MessageCode,str)
        """
        message = 'Implicit casting from (compatible) type \'%s\' to \'%s\'.' % (rhs_type, lhs_type)
        return MessageCode.IMPLICIT_CAST, message

    @classmethod
    def get_different_type_rhs_lhs(cls, rhs_expression, lhs_expression, rhs_type, lhs_type):
        """
        Returns a message indicating that the type of the lhs does not correspond to the one of the rhs and can not
        be cast down to a common type.
        :param rhs_expression: the rhs rhs
        :type rhs_expression: ASTExpression or ASTSimpleExpression
        :param lhs_expression: the lhs rhs
        :type lhs_expression: ast_expression or ast_simple_expression
        :param rhs_type: the type of the rhs
        :type rhs_type: type_symbol
        :param lhs_type: the type of the lhs
        :type lhs_type: TypeSymbol
        :return: a message
        :rtype:(MessageCode,str)
        """
        message = 'Type of lhs \'%s\' does not correspond to rhs \'%s\'! LHS: \'%s\', RHS: \'%s\'!' % (
            lhs_expression,
            rhs_expression,
            lhs_type.print_symbol(),
            rhs_type.print_symbol())
        return MessageCode.CAST_NOT_POSSIBLE, message

    @classmethod
    def get_type_different_from_expected(cls, expected_type, got_type):
        """
        Returns a message indicating that the received type is different from the expected one.
        :param expected_type: the expected type
        :type expected_type: TypeSymbol
        :param got_type: the actual type
        :type got_type: type_symbol
        :return: a message
        :rtype: (MessageCode,str)
        """
        from pynestml.symbols.type_symbol import TypeSymbol
        assert (expected_type is not None and isinstance(expected_type, TypeSymbol)), \
            '(PyNestML.Utils.Message) Not a type symbol provided (%s)!' % type(expected_type)
        assert (got_type is not None and isinstance(got_type, TypeSymbol)), \
            '(PyNestML.Utils.Message) Not a type symbol provided (%s)!' % type(got_type)
        message = 'Actual type different from expected. Expected: \'%s\', got: \'%s\'!' % (
            expected_type.print_symbol(), got_type.print_symbol())
        return MessageCode.TYPE_DIFFERENT_FROM_EXPECTED, message

    @classmethod
    def get_buffer_set_to_conductance_based(cls, buffer):
        """
        Returns a message indicating that a buffer has been set to conductance based.
        :param buffer: the name of the buffer
        :type buffer: str
        :return: a message
        :rtype: (MessageCode,str)
        """
        assert (buffer is not None and isinstance(buffer, str)), \
            '(PyNestML.Utils.Message) Not a string provided (%s)!' % type(buffer)
        message = 'Buffer \'%s\' set to conductance based!' % buffer
        return MessageCode.BUFFER_SET_TO_CONDUCTANCE_BASED, message

    @classmethod
    def get_ode_updated(cls, variable_name):
        """
        Returns a message indicating that the ode of a variable has been updated.
        :param variable_name: the name of the variable
        :type variable_name: str
        :return: a message
        :rtype: (MessageCode,str)
        """
        assert (variable_name is not None and isinstance(variable_name, str)), \
            '(PyNestML.Utils.Message) Not a string provided (%s)!' % type(variable_name)
        message = 'Ode of \'%s\' updated!' % variable_name
        return MessageCode.ODE_UPDATED, message

    @classmethod
    def get_no_variable_found(cls, variable_name):
        """
        Returns a message indicating that a variable has not been found.
        :param variable_name: the name of the variable
        :type variable_name: str
        :return: a message
        :rtype: (MessageCode,str)
        """
        assert (variable_name is not None and isinstance(variable_name, str)), \
            '(PyNestML.Utils.Message) Not a string provided (%s)!' % type(variable_name)
        message = 'No variable \'%s\' found!' % variable_name
        return MessageCode.NO_VARIABLE_FOUND, message

    @classmethod
    def get_buffer_type_not_defined(cls, buffer_name):
        """
        Returns a message indicating that a buffer type has not been defined, thus nS is assumed.
        :param buffer_name: a buffer name
        :type buffer_name: str
        :return: a message
        :rtype: (MessageCode,str)
        """
        assert (buffer_name is not None and isinstance(buffer_name, str)), \
            '(PyNestML.Utils.Message) Not a string provided (%s)!' % type(buffer_name)
        from pynestml.symbols.predefined_types import PredefinedTypes
        message = 'No buffer type declared of \'%s\', \'%s\' is assumed!' \
                  % (buffer_name, PredefinedTypes.get_type('nS').print_symbol())
        return MessageCode.SPIKE_BUFFER_TYPE_NOT_DEFINED, message

    @classmethod
    def get_neuron_contains_errors(cls, neuron_name):
        """
        Returns a message indicating that a neuron contains errors thus no code is generated.
        :param neuron_name: the name of the neuron
        :type neuron_name: str
        :return: a message
        :rtype: (MessageCode,str)
        """
        assert (neuron_name is not None and isinstance(neuron_name, str)), \
            '(PyNestML.Utils.Message) Not a string provided (%s)!' % type(neuron_name)
        message = 'Neuron \'' + neuron_name + '\' contains errors. No code generated!'
        return MessageCode.NEURON_CONTAINS_ERRORS, message

    @classmethod
    def get_start_processing_neuron(cls, neuron_name):
        """
        Returns a message indicating that the processing of a neuron is started.
        :param neuron_name: the name of the neuron
        :type neuron_name: str
        :return: a message
        :rtype: (MessageCode,str)
        """
        assert (neuron_name is not None and isinstance(neuron_name, str)), \
            '(PyNestML.Utils.Message) Not a string provided (%s)!' % type(neuron_name)
        message = 'Starts processing of the neuron \'' + neuron_name + '\''
        return MessageCode.START_PROCESSING_NEURON, message

    @classmethod
    def get_code_generated(cls, neuron_name, path):
        """
        Returns a message indicating that code has been successfully generated for a neuron in a certain path.
        :param neuron_name: the name of the neuron.
        :type neuron_name: str
        :param path: the path to the file
        :type path: str
        :return: a message
        :rtype: (MessageCode,str)
        """
        assert (neuron_name is not None and isinstance(neuron_name, str)), \
            '(PyNestML.Utils.Message) Not a string provided (%s)!' % type(neuron_name)
        assert (path is not None and isinstance(path, str)), \
            '(PyNestML.Utils.Message) Not a string provided (%s)!' % type(path)
        message = 'Successfully generated NEST code for the neuron: \'' + neuron_name + '\' in: \'' + path + '\' !'
        return MessageCode.CODE_SUCCESSFULLY_GENERATED, message

    @classmethod
    def get_module_generated(cls, path):
        """
        Returns a message indicating that a module has been successfully generated.
        :param path: the path to the generated file
        :type path: str
        :return: a message
        :rtype: (MessageCode,str)
        """
        assert (path is not None and isinstance(path, str)), \
            '(PyNestML.Utils.Message) Not a string provided (%s)!' % type(path)
        message = 'Successfully generated NEST module code in \'' + path + '\' !'
        return MessageCode.MODULE_SUCCESSFULLY_GENERATED, message

    @classmethod
    def get_variable_used_before_declaration(cls, variable_name):
        """
        Returns a message indicating that a variable is used before declaration.
        :param variable_name: a variable name
        :type variable_name: str
        :return: a message
        :rtype: (MessageCode,str)
        """
        assert (variable_name is not None and isinstance(variable_name, str)), \
            '(PyNestML.Utils.Message) Not a string provided (%s)!' % type(variable_name)
        message = 'Variable \'%s\' used before declaration!' % variable_name
        return MessageCode.VARIABLE_USED_BEFORE_DECLARATION, message

    @classmethod
    def get_variable_not_defined(cls, variable_name):
        """
        Returns a message indicating that a variable is not defined .
        :param variable_name: a variable name
        :type variable_name: str
        :return: a message
        :rtype: (MessageCode,str)
        """
        assert (variable_name is not None and isinstance(variable_name, str)), \
            '(PyNestML.Utils.Message) Not a string provided (%s)!' % type(variable_name)
        message = 'Variable \'%s\' not defined!' % variable_name
        return MessageCode.NO_VARIABLE_FOUND, message

    @classmethod
    def get_variable_defined_recursively(cls, variable_name):
        """
        Returns a message indicating that a variable is defined recursively.
        :param variable_name: a variable name
        :type variable_name: str
        :return: a message
        :rtype: (MessageCode,str)
        """
        assert (variable_name is not None and isinstance(variable_name, str)), \
            '(PyNestML.Utils.Message) Not a string provided (%s)!' % type(variable_name)
        message = 'Variable \'%s\' defined recursively!' % variable_name
        return MessageCode.VARIABLE_DEFINED_RECURSIVELY, message

    @classmethod
    def get_value_assigned_to_buffer(cls, buffer_name):
        """
        Returns a message indicating that a value has been assigned to a buffer.
        :param buffer_name: a buffer name
        :type buffer_name: str
        :return: a message
        :rtype: (MessageCode,str)
        """
        assert (buffer_name is not None and isinstance(buffer_name, str)), \
            '(PyNestML.Utils.Message) Not a string provided (%s)!' % type(buffer_name)
        message = 'Value assigned to buffer \'%s\'!' % buffer_name
        return MessageCode.VALUE_ASSIGNED_TO_BUFFER, message

    @classmethod
    def get_first_arg_not_shape_or_equation(cls, func_name):
        """
        Indicates that the first argument of an rhs is not an equation or shape.
        :param func_name: the name of the function
        :type func_name: str
        :return: a message
        :rtype: (MessageCode,str)
        """
        assert (func_name is not None and isinstance(func_name, str)), \
            '(PyNestML.Utils.Message) Not a string provided (%s)!' % type(func_name)
        message = 'First argument of \'%s\' not a shape or equation!' % func_name
        return MessageCode.ARG_NOT_SHAPE_OR_EQUATION, message

    @classmethod
    def get_second_arg_not_a_buffer(cls, func_name):
        """
        Indicates that the second argument of an rhs is not a buffer.
        :param func_name: the name of the function
        :type func_name: str
        :return: a message
        :rtype: (MessageCode,str)
        """
        assert (func_name is not None and isinstance(func_name, str)), \
            '(PyNestML.Utils.Message) Not a string provided (%s)!' % type(func_name)
        message = 'Second argument of \'%s\' not a buffer!' % func_name
        return MessageCode.ARG_NOT_BUFFER, message

    @classmethod
    def get_wrong_numerator(cls, unit):
        """
        Indicates that the numerator of a unit is not 1.
        :param unit: the name of the unit
        :type unit: str
        :return: a message
        :rtype: (MessageCode,str)
        """
        assert (unit is not None and isinstance(unit, str)), \
            '(PyNestML.Utils.Message) Not a string provided (%s)!' % type(unit)
        message = 'Numeric numerator of unit \'%s\' not 1!' % unit
        return MessageCode.NUMERATOR_NOT_ONE, message

    @classmethod
    def get_order_not_declared(cls, lhs):
        """
        Indicates that the order has not been declared.
        :param lhs: the name of the variable
        :type lhs: str
        :return: a message
        :rtype: (MessageCode,str)
        """
        assert (lhs is not None and isinstance(lhs, str)), \
            '(PyNestML.Utils.Message) Not a string provided (%s)!' % lhs
        message = 'Order of differential equation for %s is not declared!' % lhs
        return MessageCode.ORDER_NOT_DECLARED, message

    @classmethod
    def get_current_buffer_specified(cls, name, keyword):
        """
        Indicates that the current buffer has been specified with a type keyword.
        :param name: the name of the buffer
        :type name: str
        :param keyword: the keyword
        :type keyword: list(str)
        :return: a message
        :rtype: (MessageCode,str)
        """
        assert (name is not None and isinstance(name, str)), \
            '(PyNestML.Utils.Message) Not a string provided (%s)!' % name
        message = 'Current buffer \'%s\' specified with type keywords (%s)!' % (name, keyword)
        return MessageCode.CURRENT_BUFFER_SPECIFIED, message

    @classmethod
    def get_block_not_defined_correctly(cls, block, missing):
        """
        Indicates that a given block has been defined several times or non.
        :param block: the name of the block which is not defined or defined multiple times.
        :type block: str
        :param missing: True if missing, False if multiple times.
        :type missing: bool
        :return: a message
        :rtype: (MessageCode,str)
        """
        assert (block is not None and isinstance(block, str)), \
            '(PyNestML.Utils.Message) Not a string provided (%s)!' % type(block)
        assert (missing is not None and isinstance(missing, bool)), \
            '(PyNestML.Utils.Message) Not a bool provided (%s)!' % type(missing)
        if missing:
            message = block + ' block not defined, model not correct!'
        else:
            message = block + ' block not unique, model not correct!!'
        return MessageCode.BLOCK_NOT_CORRECT, message

    @classmethod
    def get_equation_var_not_in_init_values_block(cls, variable_name):
        """
        Indicates that a variable in the equations block is not defined in the initial values block.
        :param variable_name: the name of the variable of an equation which is not defined in an equations block
        :type variable_name: str
        :return: a message
        :rtype: (MessageCode,str)
        """
        assert (variable_name is not None and isinstance(variable_name, str)), \
            '(PyNestML.Utils.Message) Not a string provided (%s)!' % type(variable_name)
        message = 'Ode equation lhs-variable \'%s\' not defined in initial-values block!' % variable_name
        return MessageCode.VARIABLE_NOT_IN_INIT, message

    @classmethod
    def get_wrong_number_of_args(cls, function_call, expected, got):
        """
        Indicates that a wrong number of arguments has been provided to the function call.
        :param function_call: a function call name
        :type function_call: str
        :param expected: the expected number of arguments
        :type expected: int
        :param got: the given number of arguments
        :type got: int
        :return: a message
        :rtype: (MessageCode,str)
        """
        assert (function_call is not None and isinstance(function_call, str)), \
            '(PyNestML.Utils.Message) Not a string provided (%s)!' % type(function_call)
        assert (expected is not None and isinstance(expected, int)), \
            '(PyNestML.Utils.Message) Not a int provided (%s)!' % type(expected)
        assert (got is not None and isinstance(got, int)), \
            '(PyNestML.Utils.Message) Not a string provided (%s)!' % type(got)
        message = 'Wrong number of arguments in function-call \'%s\'! Expected \'%s\', found \'%s\'.' % (
            function_call, expected, got)
        return MessageCode.WRONG_NUMBER_OF_ARGS, message

    @classmethod
    def get_no_rhs(cls, name):
        """
        Indicates that no right-hand side has been declared for the given variable.
        :param name: the name of the rhs variable
        :type name: str
        :return: a message
        :rtype: (MessageCode,str)
        """
        assert (name is not None and isinstance(name, str)), \
            '(PyNestML.Utils.Message) Not a string provided (%s)!' % type(name)
        message = 'Function variable \'%s\' has no right-hand side!' % name
        return MessageCode.NO_RHS, message

    @classmethod
    def get_several_lhs(cls, names):
        """
        Indicates that several left hand sides have been defined.
        :param names: a list of variables
        :type names: list(str)
        :return: a message
        :rtype: (MessageCode,str)
        """
        assert (names is not None and isinstance(names, list)), \
            '(PyNestML.Utils.Message) Not a list provided (%s)!' % type(names)
        message = 'Function declared with several variables (%s)!' % names
        return MessageCode.SEVERAL_LHS, message

    @classmethod
    def get_function_redeclared(cls, name, predefined):
        """
        Indicates that a function has been redeclared.
        :param name: the name of the function which has been redeclared.
        :type name: str
        :param predefined: True if function is predefined, otherwise False.
        :type predefined: bool
        :return: a message
        :rtype:(MessageCode,str)
        """
        assert (name is not None and isinstance(name, str)), \
            '(PyNestML.Utils.Message) Not a string provided (%s)!' % type(name)
        if predefined:
            message = 'Predefined function \'%s\' redeclared!' % name
        else:
            message = 'Function \'%s\' redeclared!' % name
        return MessageCode.FUNCTION_REDECLARED, message

    @classmethod
    def get_no_ode(cls, name):
        """
        Indicates that no ODE has been defined for a variable inside the initial values block.
        :param name: the name of the variable which does not have a defined ode
        :type name: str
        :return: a message
        :rtype: (MessageCode,str)
        """
        assert (name is not None and isinstance(name, str)), \
            '(PyNestML.Utils.Message) Not a string provided (%s)!' % type(name)
        message = 'Variable \'%s\' not provided with an ODE!' % name
        return MessageCode.NO_ODE, message

    @classmethod
    def get_no_init_value(cls, name):
        """
        Indicates that no initial value has been provided for a given variable.
        :param name: the name of the variable which does not have a initial value
        :type name: str
        :return: a message
        :rtype: (MessageCode,str)
        """
        assert (name is not None and isinstance(name, str)), \
            '(PyNestML.Utils.Message) Not a string provided (%s)!' % type(name)
        message = 'Initial value of ode variable \'%s\' not provided!' % name
        return MessageCode.NO_INIT_VALUE, message

    @classmethod
    def get_neuron_redeclared(cls, name):
        """
        Indicates that a neuron has been redeclared.
        :param name: the name of the neuron which has been redeclared.
        :type name: str
        :return: a message
        :rtype: (MessageCode,str)
        """
        assert (name is not None and isinstance(name, str)), \
            '(PyNestML.Utils.Message) Not a string provided (%s)!' % type(name)
        assert (name is not None and isinstance(name, str)), \
            '(PyNestML.Utils.Message) Not a string provided (%s)!' % type(name)
        message = 'Neuron \'%s\' redeclared!' % name
        return MessageCode.NEURON_REDECLARED, message

    @classmethod
    def get_nest_collision(cls, name):
        """
        Indicates that a collision between a user defined function and a nest function occurred.
        :param name: the name of the function which collides to nest
        :type name: str
        :return: a message
        :rtype: (MessageCode,str)
        """
        assert (name is not None and isinstance(name, str)), \
            '(PyNestML.Utils.Message) Not a string provided (%s)!' % type(name)
        message = 'Function \'%s\' collides with NEST namespace!' % name
        return MessageCode.NEST_COLLISION, message

    @classmethod
    def get_shape_outside_convolve(cls, name):
        """
        Indicates that a shape variable has been used outside a convolve call.
        :param name: the name of the shape
        :type name: str
        :return: message
        :rtype: (MessageCode,str)
        """
        assert (name is not None and isinstance(name, str)), \
            '(PyNestML.Utils.Message) Not a string provided (%s)!' % type(name)
        message = 'Shape \'%s\' used outside convolve!' % name
        return MessageCode.SHAPE_OUTSIDE_CONVOLVE, message

    @classmethod
    def get_compilation_unit_name_collision(cls, name, art1, art2):
        """
        Indicates that a name collision with the same neuron inside two artifacts.
        :param name: the name of the neuron which leads to collision
        :type name: str
        :param art1: the first artifact name
        :type art1: str
        :param art2: the second artifact name
        :type art2: str
        :return: a message
        :rtype: (MessageCode,str)
        """
        assert (name is not None and isinstance(name, str)), \
            '(PyNestML.Utils.Message) Not a string provided (%s)!' % type(name)
        assert (art1 is not None and isinstance(art1, str)), \
            '(PyNestML.Utils.Message) Not a string provided (%s)!' % type(art1)
        assert (art2 is not None and isinstance(art2, str)), \
            '(PyNestML.Utils.Message) Not a string provided (%s)!' % type(art2)
        message = 'Name collision of \'%s\' in \'%s\' and \'%s\'!' % (name, art1, art2)
        return MessageCode.NAME_COLLISION, message

    @classmethod
    def get_data_type_not_specified(cls, name):
        """
        Indicates that for a given element no type has been specified.
        :param name: the name of the variable for which a type has not been specified.
        :type name: str
        :return: a message
        :rtype: (MessageCode,str)
        """
        assert (name is not None and isinstance(name, str)), \
            '(PyNestML.Utils.Message) Not a string provided (%s)!' % type(name)
        message = 'Data type of \'%s\' at not specified!' % name
        return MessageCode.TYPE_NOT_SPECIFIED, message

    @classmethod
    def get_not_type_allowed(cls, name):
        """
        Indicates that a type for the given element is not allowed.
        :param name: the name of the element for which a type is not allowed.
        :type name: str
        :return: a message
        :rtype: (MessageCode,str)
        """
        assert (name is not None and isinstance(name, str)), \
            '(PyNestML.Utils.Message) Not a string provided (%s)!' % type(name)
        message = 'No data type allowed for \'%s\'!' % name
        return MessageCode.NO_TYPE_ALLOWED, message

    @classmethod
    def get_assignment_not_allowed(cls, name):
        """
        Indicates that an assignment to the given element is not allowed.
        :param name: the name of variable to which an assignment is not allowed.
        :type name: str
        :return: a message
        :rtype: (MessageCode,str)
        """
        assert (name is not None and isinstance(name, str)), \
            '(PyNestML.Utils.Message) Not a string provided (%s)!' % type(name)
        message = 'Assignment to \'%s\' not allowed!' % name
        return MessageCode.NO_ASSIGNMENT_ALLOWED, message

    @classmethod
    def get_not_a_variable(cls, name):
        """
        Indicates that a given name does not represent a variable.
        :param name: the name of the variable
        :type name: str
        :return: a message
        :rtype: (MessageCode,str)
        """
        assert (name is not None and isinstance(name, str)), \
            '(PyNestML.Utils.Message) Not a string provided (%s)!' % type(name)
        message = '\'%s\' not a variable!' % name
        return MessageCode.NOT_A_VARIABLE, message

    @classmethod
    def get_multiple_keywords(cls, keyword):
        """
        Indicates that a buffer has been declared with multiple keywords of the same type, e.g., inhibitory inhibitory
        :param keyword: the keyword which has been used multiple times
        :type keyword: str
        :return: a message
        :rtype: (MessageCode,str)
        """
        assert (keyword is not None and isinstance(keyword, str)), \
            '(PyNestML.Utils.Message) Not a string provided (%s)!' % type(keyword)
        message = 'Buffer specified with multiple \'%s\' keywords!' % keyword
        return MessageCode.MULTIPLE_KEYWORDS, message

    @classmethod
    def get_vector_in_non_vector(cls, vector, non_vector):
        """
        Indicates that a vector has been used in a non-vector declaration.
        :param vector: the vector variable
        :type vector: str
        :param non_vector: the non-vector lhs
        :type non_vector: list(str)
        :return: a message
        :rtype: (MessageCode,str)
        """
        assert (vector is not None and isinstance(vector, str)), \
            '(PyNestML.Utils.Message) Not a string provided (%s)!' % type(vector)
        assert (non_vector is not None and isinstance(non_vector, list)), \
            '(PyNestML.Utils.Message) Not a string provided (%s)!' % type(non_vector)
        message = 'Vector value \'%s\' used in a non-vector declaration of variables \'%s\'!' % (vector, non_vector)
        return MessageCode.VECTOR_IN_NON_VECTOR, message

    @classmethod
    def get_variable_redeclared(cls, name, predefined):
        """
        Indicates that a given variable has been redeclared. A redeclaration can happen with user defined
        functions or with predefined functions (second parameter).
        :param name: the name of the variable
        :type name: str
        :param predefined: True if a pre-defined variable has been redeclared, otherwise False.
        :type predefined: bool
        :return: a message
        :rtype: (MessageCode,str)
        """
        assert (name is not None and isinstance(name, str)), \
            '(PyNestML.Utils.Message) Not a string provided (%s)!' % type(name)
        assert (predefined is not None and isinstance(predefined, bool)), \
            '(PyNestML.Utils.Message) Not a bool provided (%s)!' % type(predefined)
        if predefined:
            message = 'Predefined variable \'%s\' redeclared!' % name
        else:
            message = 'Variable \'%s\' redeclared !' % name
        return MessageCode.VARIABLE_REDECLARED, message

    @classmethod
    def get_no_return(cls):
        """
        Indicates that a given function has no return statement although required.
        :return: a message
        :rtype: (MessageCode,str)
        """
        message = 'Return statement expected!'
        return MessageCode.NO_RETURN, message

    @classmethod
    def get_not_last_statement(cls, name):
        """
        Indicates that given statement is not the last statement in a block, e.g., in the case that a return
        statement is not the last statement.
        :param name: the statement.
        :type name: str
        :return: a message
        :rtype: (MessageCode,str)
        """
        assert (name is not None and isinstance(name, str)), \
            '(PyNestML.Utils.Message) Not a string provided (%s)!' % type(name)
        message = '\'%s\' not the last statement!' % name
        return MessageCode.NOT_LAST_STATEMENT, message

    @classmethod
    def get_function_not_declared(cls, name):
        """
        Indicates that a function, which is not declared, has been used.
        :param name: the name of the function.
        :type name: str
        :return: a message
        :rtype: (MessageCode,str)
        """
        assert (name is not None and isinstance(name, str)), \
            '(PyNestML.Utils.Message) Not a string provided (%s)!' % type(name)
        message = 'Function \'%s\' is not declared!' % name
        return MessageCode.FUNCTION_NOT_DECLARED, message

    @classmethod
    def get_could_not_resolve(cls, name):
        """
        Indicates that the handed over name could not be resolved to a symbol.
        :param name: the name which could not be resolved
        :type name: str
        :return: a message
        :rtype: (MessageCode,str)
        """
        assert (name is not None and isinstance(name, str)), \
            '(PyNestML.Utils.Message) Not a string provided (%s)!' % type(name)
        message = 'Could not resolve symbol \'%s\'!' % name
        return MessageCode.SYMBOL_NOT_RESOLVED, message

    @classmethod
    def get_neuron_solved_by_solver(cls, name):
        """
        Indicates that a neuron will be solved by the GSL solver inside the model printing process without any
        modifications to the initial model.
        :param name: the name of the neuron
        :type name: str
        :return: a message
        :rtype: (MessageCode,str)
        """
        assert (name is not None and isinstance(name, str)), \
            '(PyNestML.Utils.Message) Not a string provided (%s)!' % type(name)
        message = 'The neuron \'%s\' will be solved numerically with GSL solver without modification!' % name
        return MessageCode.NEURON_SOLVED_BY_GSL, message

    @classmethod
    def get_neuron_analyzed(cls, name):
        """
        Indicates that the analysis of a neuron will start.
        :param name: the name of the neuron which will be analyzed.
        :type name: str
        :return: a message
        :rtype: (MessageCode,str)
        """
        assert (name is not None and isinstance(name, str)), \
            '(PyNestML.Utils.Message) Not a string provided (%s)!' % type(name)
        message = 'The neuron \'%s\' will be analysed!' % name
        return MessageCode.NEURON_ANALYZED, message

    @classmethod
    def get_could_not_be_solved(cls):
        """
        Indicates that the set of equations could not be solved and will remain unchanged.
        :return: a message
        :rtype: (MessageCode,str)
        """
        message = 'Equations or shapes could not be solved. The model remains unchanged!'
        return MessageCode.NEURON_ANALYZED, message

    @classmethod
    def get_equations_solved_exactly(cls):
        """
        Indicates that all equations of the neuron are solved exactly by the solver script.
        :return: a message
        :rtype: (MessageCode,str)
        """
        message = 'Equations are solved exactly!'
        return MessageCode.NEURON_ANALYZED, message

    @classmethod
    def get_equations_solved_by_gls(cls):
        """
        Indicates that the set of ODEs as contained in the model will be solved by the gnu scientific library toolchain.
        :return: a message
        :rtype: (MessageCode,str)
        """
        message = 'Shapes will be solved with GLS!'
        return MessageCode.NEURON_ANALYZED, message

    @classmethod
    def get_ode_solution_not_used(cls):
        """
        Indicates that an ode has been defined in the model but is not used as part of the neurons solution.
        :return: a message
        :rtype: (MessageCode,str)
        """
        message = 'The model has defined an ODE. But its solution is not used in the update state.'
        return MessageCode.NEURON_ANALYZED, message

    @classmethod
    def get_unit_does_not_exist(cls, name):
        """
        Indicates that a unit does not exist.
        :param name: the name of the unit.
        :type name: str
        :return: a new code,message tuple
        :rtype: (MessageCode,str)
        """
        assert (name is not None and isinstance(name, str)), \
            '(PyNestML.Utils.Message) Not a string provided (%s)!' % type(name)
        message = 'Unit does not exist (%s).' % name
        return MessageCode.NO_UNIT, message

    @classmethod
    def get_not_neuroscience_unit_used(cls, name):
        """
        Indicates that a non-neuroscientific unit, e.g., kg, has been used. Those units can not be converted to
        a corresponding representation in the simulation and are therefore represented by the factor 1.
        :param name: the name of the variable
        :type name: str
        :return: a nes code,message tuple
        :rtype: (MessageCode,str)
        """
        assert (name is not None and isinstance(name, str)), \
            '(PyNestML.Utils.Message) Not a string provided (%s)!' % type(name)
        message = 'Not convertible unit \'%s\' used, 1 assumed as factor!' % name
        return MessageCode.NOT_NEUROSCIENCE_UNIT, message

    @classmethod
    def get_ode_needs_consistent_units(cls, name, differential_order, lhs_type, rhs_type):
        assert (name is not None and isinstance(name, str)), \
            '(PyNestML.Utils.Message) Not a string provided (%s)!' % type(name)
        message = 'ODE definition for \''
        if differential_order > 1:
            message += 'd^' + str(differential_order) + ' ' + name + ' / dt^' + str(differential_order) + '\''
        if differential_order > 0:
            message += 'd ' + name + ' / dt\''
        else:
            message += '\'' + str(name) + '\''
        message += ' has inconsistent units: expected \'' + lhs_type.print_symbol() + '\', got \'' + rhs_type.print_symbol() + '\''
        return MessageCode.ODE_NEEDS_CONSISTENT_UNITS, message

    @classmethod
    def get_variable_with_same_name_as_type(cls, name):
        """
        Indicates that a variable has been declared with the same name as a physical unit, e.g. "V mV"
        :param name: the name of the variable
        :type name: str
        :return: a tuple containing message code and message text
        :rtype: (MessageCode,str)
        """
        assert (name is not None and isinstance(name, str)), \
            '(PyNestML.Utils.Message) Not a string provided (%s)!' % type(name)
        message = 'Variable \'%s\' has the same name as a physical unit!' % name
        return MessageCode.VARIABLE_WITH_SAME_NAME_AS_UNIT, message

    @classmethod
    def get_analysing_transforming_neuron(cls, name):
        """
        Indicates start of code generation
        :param name: the name of the neuron model
        :type name: ASTNeuron
        :return: a nes code,message tuple
        :rtype: (MessageCode,str)
        """
        assert (name is not None and isinstance(name, str)), \
            '(PyNestML.Utils.Message) Not a string provided (%s)!' % type(name)
        message = 'Analysing/transforming neuron \'%s\'' % name
        return MessageCode.ANALYSING_TRANSFORMING_NEURON, message

    @classmethod
    def templated_arg_types_inconsistent(cls, function_name, failing_arg_idx, other_args_idx, failing_arg_type_str, other_type_str):
        """
        For templated function arguments, indicates inconsistency between (formal) template argument types and actual derived types.
        :param name: the name of the neuron model
        :type name: ASTNeuron
        :return: a nes code,message tuple
        :rtype: (MessageCode,str)
        """
        message = 'In function \'' + function_name + '\': actual derived type of templated parameter ' + str(failing_arg_idx + 1) + ' is \'' + failing_arg_type_str + '\', which is inconsistent with that of parameter(s) ' + ', '.join([str(_ + 1) for _ in other_args_idx]) + ', which have type \'' + other_type_str + '\''
        return MessageCode.TEMPLATED_ARG_TYPES_INCONSISTENT, message


class MessageCode(Enum):
    """
    A mapping between codes and the corresponding messages.
    """
    START_PROCESSING_FILE = 0
    TYPE_REGISTERED = 1
    START_SYMBOL_TABLE_BUILDING = 2
    FUNCTION_CALL_TYPE_ERROR = 3
    TYPE_NOT_DERIVABLE = 4
    IMPLICIT_CAST = 5
    CAST_NOT_POSSIBLE = 6
    TYPE_DIFFERENT_FROM_EXPECTED = 7
    ADD_SUB_TYPE_MISMATCH = 8
    BUFFER_SET_TO_CONDUCTANCE_BASED = 9
    ODE_UPDATED = 10
    NO_VARIABLE_FOUND = 11
    SPIKE_BUFFER_TYPE_NOT_DEFINED = 12
    NEURON_CONTAINS_ERRORS = 13
    START_PROCESSING_NEURON = 14
    CODE_SUCCESSFULLY_GENERATED = 15
    MODULE_SUCCESSFULLY_GENERATED = 16
    NO_CODE_GENERATED = 17
    VARIABLE_USED_BEFORE_DECLARATION = 18
    VARIABLE_DEFINED_RECURSIVELY = 19
    VALUE_ASSIGNED_TO_BUFFER = 20
    ARG_NOT_SHAPE_OR_EQUATION = 21
    ARG_NOT_BUFFER = 22
    NUMERATOR_NOT_ONE = 23
    ORDER_NOT_DECLARED = 24
    CURRENT_BUFFER_SPECIFIED = 25
    BLOCK_NOT_CORRECT = 26
    VARIABLE_NOT_IN_INIT = 27
    WRONG_NUMBER_OF_ARGS = 28
    NO_RHS = 29
    SEVERAL_LHS = 30
    FUNCTION_REDECLARED = 31
    FUNCTION_NOT_DECLARED = 52
    NO_ODE = 32
    NO_INIT_VALUE = 33
    NEURON_REDECLARED = 34
    NEST_COLLISION = 35
    SHAPE_OUTSIDE_CONVOLVE = 36
    NAME_COLLISION = 37
    TYPE_NOT_SPECIFIED = 38
    NO_TYPE_ALLOWED = 39
    NO_ASSIGNMENT_ALLOWED = 40
    NOT_A_VARIABLE = 41
    MULTIPLE_KEYWORDS = 42
    VECTOR_IN_NON_VECTOR = 43
    VARIABLE_REDECLARED = 44
    SOFT_INCOMPATIBILITY = 45
    HARD_INCOMPATIBILITY = 46
    NO_RETURN = 47
    NOT_LAST_STATEMENT = 48
    SYMBOL_NOT_RESOLVED = 49
    TYPE_MISMATCH = 50
    NO_SEMANTICS = 51
    NEURON_SOLVED_BY_GSL = 52
    NEURON_ANALYZED = 53
    NO_UNIT = 54
    NOT_NEUROSCIENCE_UNIT = 55
    INTERNAL_WARNING = 56
    OPERATION_NOT_DEFINED = 57
    CONVOLVE_NEEDS_BUFFER_PARAMETER = 58
    INPUT_PATH_NOT_FOUND = 59
    LEXER_ERROR = 60
    PARSER_ERROR = 61
    UNKNOWN_TARGET = 62
    VARIABLE_WITH_SAME_NAME_AS_UNIT = 63
    ANALYSING_TRANSFORMING_NEURON = 64
    ODE_NEEDS_CONSISTENT_UNITS = 65
<<<<<<< HEAD
    TEMPLATED_ARG_TYPES_INCONSISTENT = 66
=======
    TEMPLATED_ARG_TYPES_INCONSISTENT = 66
    MODULE_NAME_INFO = 67
    TARGET_PATH_INFO = 68
>>>>>>> 4d2dc1f0
<|MERGE_RESOLUTION|>--- conflicted
+++ resolved
@@ -1049,10 +1049,6 @@
     VARIABLE_WITH_SAME_NAME_AS_UNIT = 63
     ANALYSING_TRANSFORMING_NEURON = 64
     ODE_NEEDS_CONSISTENT_UNITS = 65
-<<<<<<< HEAD
-    TEMPLATED_ARG_TYPES_INCONSISTENT = 66
-=======
     TEMPLATED_ARG_TYPES_INCONSISTENT = 66
     MODULE_NAME_INFO = 67
-    TARGET_PATH_INFO = 68
->>>>>>> 4d2dc1f0
+    TARGET_PATH_INFO = 68