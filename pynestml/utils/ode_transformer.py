#
# ode_transformer.py
#
# This file is part of NEST.
#
# Copyright (C) 2004 The NEST Initiative
#
# NEST is free software: you can redistribute it and/or modify
# it under the terms of the GNU General Public License as published by
# the Free Software Foundation, either version 2 of the License, or
# (at your option) any later version.
#
# NEST is distributed in the hope that it will be useful,
# but WITHOUT ANY WARRANTY; without even the implied warranty of
# MERCHANTABILITY or FITNESS FOR A PARTICULAR PURPOSE.  See the
# GNU General Public License for more details.
#
# You should have received a copy of the GNU General Public License
# along with NEST.  If not, see <http://www.gnu.org/licenses/>.
from copy import copy

from pynestml.meta_model.ast_function_call import ASTFunctionCall
from pynestml.meta_model.ast_simple_expression import ASTSimpleExpression
from pynestml.symbols.predefined_functions import PredefinedFunctions
from pynestml.visitors.ast_higher_order_visitor import ASTHigherOrderVisitor


class OdeTransformer(object):
    """
    This class contains several methods as used to transform ODEs.
    """
<<<<<<< HEAD
    functions = (PredefinedFunctions.CURR_SUM, PredefinedFunctions.COND_SUM, PredefinedFunctions.CONVOLVE,
                 PredefinedFunctions.MAX, PredefinedFunctions.MIN, PredefinedFunctions.CLIP)
=======
>>>>>>> 91756d93
    sum_functions = (PredefinedFunctions.CURR_SUM, PredefinedFunctions.COND_SUM, PredefinedFunctions.CONVOLVE)

    @classmethod
    def refactor_convolve_call(cls, _ast):
        """
        Replaces all `convolve` calls in the handed over node.
        :param _ast: a single node
        :type _ast: ASTNode
        """

        function_calls = cls.get_sum_function_calls(_ast)
        for call in function_calls:
            cls.replace_function_call_through_first_argument(_ast, call)

    @classmethod
    def replace_function_call_through_first_argument(cls, ast, function_name_to_replace):
        """
        Replaces all occurrences of the handed over function call by the first argument.
        :param ast: a single ast node
        :type ast: ASTNode
        :param function_name_to_replace: the function to replace
        :type function_name_to_replace: ASTFunctionCall
        """

        # we define a local collection operation
        def replace_function_call_through_first_argument(_expr=None):
            if _expr.is_function_call() and _expr.get_function_call() == function_name_to_replace:
                first_arg = _expr.get_function_call().get_args()[0].get_variable()
                _expr.set_function_call(None)
                _expr.set_variable(first_arg)
            return

        func = (
            lambda x: replace_function_call_through_first_argument(x) if isinstance(x, ASTSimpleExpression) else True)
        ast.accept(ASTHigherOrderVisitor(func))

    @classmethod
    def get_sum_function_calls(cls, ast):
        """
        Returns all sum function calls in the handed over meta_model node or one of its children.
        :param ast: a single meta_model node.
        :type ast: ASTNode
        """
        return cls.get_function_calls(ast, cls.sum_functions)

    @classmethod
    def contains_sum_function_call(cls, ast):
        """
        Indicates whether _ast or one of its child nodes contains a sum call.
        :param ast: a single meta_model
        :type ast: ASTNode
        :return: True if sum is contained, otherwise False.
        :rtype: bool
        """
        return len(cls.get_function_calls(ast, cls.sum_functions)) > 0

    @classmethod
    def get_function_calls(cls, ast_node, function_list):
        """
        For a handed over list of function names, this method retrieves all functions in the meta_model.
        :param ast_node: a single meta_model node
        :type ast_node: ASTNode
        :param function_list: a list of function names
        :type function_list: list(str)
        :return: a list of all functions in the meta_model
        :rtype: list(ASTFunctionCall)
        """
        res = list()
        from pynestml.visitors.ast_higher_order_visitor import ASTHigherOrderVisitor
        from pynestml.meta_model.ast_function_call import ASTFunctionCall
        fun = (lambda x: res.append(x) if isinstance(x, ASTFunctionCall) and x.get_name() in function_list else True)
        vis = ASTHigherOrderVisitor(visit_funcs=fun)
        ast_node.accept(vis)
        return res

    @classmethod
    def get_cond_sum_function_calls(cls, node):
        """
        Collects all cond_sum function calls in the meta_model.
        :param node: a single meta_model node
        :type node: ASTNode
        :return: a list of all functions in the meta_model
        :rtype: list(ASTFunctionCall)
        """
        res = list()

        def loc_get_cond_sum(a_node):
            if isinstance(a_node, ASTFunctionCall) and a_node.get_name() == PredefinedFunctions.COND_SUM:
                res.append(a_node)

        node.accept(ASTHigherOrderVisitor(loc_get_cond_sum))
        return res<|MERGE_RESOLUTION|>--- conflicted
+++ resolved
@@ -29,11 +29,6 @@
     """
     This class contains several methods as used to transform ODEs.
     """
-<<<<<<< HEAD
-    functions = (PredefinedFunctions.CURR_SUM, PredefinedFunctions.COND_SUM, PredefinedFunctions.CONVOLVE,
-                 PredefinedFunctions.MAX, PredefinedFunctions.MIN, PredefinedFunctions.CLIP)
-=======
->>>>>>> 91756d93
     sum_functions = (PredefinedFunctions.CURR_SUM, PredefinedFunctions.COND_SUM, PredefinedFunctions.CONVOLVE)
 
     @classmethod
