--- conflicted
+++ resolved
@@ -29,12 +29,8 @@
     """
     This class contains several methods as used to transform ODEs.
     """
-<<<<<<< HEAD
     functions = (PredefinedFunctions.CURR_SUM, PredefinedFunctions.COND_SUM, PredefinedFunctions.CONVOLVE,
-                 PredefinedFunctions.BOUNDED_MAX, PredefinedFunctions.BOUNDED_MIN, PredefinedFunctions.CLIP)
-=======
-    functions = (PredefinedFunctions.CURR_SUM, PredefinedFunctions.COND_SUM, PredefinedFunctions.CONVOLVE)
->>>>>>> 361e2110
+                 PredefinedFunctions.MAX, PredefinedFunctions.MIN, PredefinedFunctions.CLIP)
     sum_functions = (PredefinedFunctions.CURR_SUM, PredefinedFunctions.COND_SUM, PredefinedFunctions.CONVOLVE)
 
     @classmethod
